{
  "master": {
    "tasks": [
      {
        "id": 1,
        "title": "Review and update documentation files including README.md",
        "description": "Conduct a comprehensive review of all *.md documentation files in the project and update README.md to ensure accuracy and completeness.",
        "details": "1. Scan the entire project directory for all *.md files using find or glob patterns\n2. Read and analyze each documentation file to understand:\n   - Current project structure and components\n   - Installation and setup instructions\n   - Usage examples and API documentation\n   - Contributing guidelines\n   - License and project metadata\n3. Cross-reference documentation content with actual codebase to identify discrepancies\n4. Update README.md to include:\n   - Accurate project description and purpose\n   - Current installation instructions\n   - Updated usage examples\n   - Correct directory structure\n   - Valid links to other documentation\n   - Current dependencies and requirements\n   - Proper badges and status indicators\n5. Ensure consistency in formatting, style, and terminology across all documentation\n6. Remove outdated information and add missing sections\n7. Validate all external links and references",
        "testStrategy": "1. Verify all installation instructions work on a clean environment\n2. Test all code examples provided in documentation\n3. Confirm all internal links navigate to correct locations\n4. Validate external links are accessible and current\n5. Check that README.md accurately reflects current project state\n6. Ensure all referenced files and directories exist\n7. Verify documentation is consistent with package.json, requirements files, and other configuration\n8. Review with team members for accuracy and completeness",
        "status": "done",
        "dependencies": [],
        "priority": "medium",
        "subtasks": [
          {
            "id": 1,
            "title": "Discovery and inventory of all markdown files",
            "description": "Scan the entire project directory to locate and catalog all markdown files including README.md, documentation directories, and any embedded docs",
            "dependencies": [],
            "details": "Use file search tools to find all .md files recursively. Create an inventory list with file paths, sizes, and last modified dates. Identify the main documentation structure and any orphaned or misplaced documentation files.\n<info added on 2025-07-12T00:40:17.153Z>\nDiscovery phase completed successfully. Total inventory: 34 markdown files identified across the project structure. File categorization reveals 5 main groups: Project root documentation (README.md, CLAUDE.md, AGENTS.md), centralized docs/ directory containing 12 files covering integration plans and GitHub setup guides, component-specific documentation in test and stack directories, infrastructure-related documentation, and AI assistant configuration files distributed across multiple IDE directories (.github/instructions/, .windsurf/rules/, .trae/rules/, .clinerules/). Notable size analysis shows taskmaster.md at 44K and dev_workflow.md at 32K as the largest files. Critical discovery: significant duplication of AI assistant rules and workflows across different IDE configuration directories, indicating need for consolidation strategy to reduce maintenance overhead and ensure consistency.\n</info added on 2025-07-12T00:40:17.153Z>",
            "status": "done",
            "testStrategy": ""
          },
          {
            "id": 2,
            "title": "Analysis of existing documentation structure and content",
            "description": "Review the current documentation organization, content quality, and identify gaps or outdated information",
            "dependencies": [
              1
            ],
            "details": "Examine the documentation hierarchy, table of contents, navigation structure. Assess content completeness, accuracy, and readability. Identify sections that need updates, removal, or expansion based on current project state.\n<info added on 2025-07-12T00:41:00.809Z>\nDocumentation structure analysis reveals comprehensive main README.md with proper sections including status badges, overview, architecture, prerequisites, installation, configuration, usage, and security. The docs/ directory demonstrates good organization with setup guides, testing plans, and historical references. Component-level READMEs maintain appropriate focus and scope.\n\nKey findings: AGENTS.md duplicates CLAUDE.md content and should be consolidated. AI assistant configuration shows significant duplication across multiple IDE directories (.github/instructions/, .windsurf/rules/, .trae/rules/, .clinerules/) creating maintenance overhead. While the overall documentation hierarchy follows logical organization principles, reducing duplication and consolidating AI configuration files would improve maintainability and reduce inconsistency risks.\n\nRecommendation: Consolidate duplicate AI configuration into a single authoritative source and establish clear referencing strategy for IDE-specific needs.\n</info added on 2025-07-12T00:41:00.809Z>",
            "status": "done",
            "testStrategy": ""
          },
          {
            "id": 3,
            "title": "Cross-referencing documentation with actual codebase state",
            "description": "Verify that documentation accurately reflects the current code implementation, APIs, and project structure",
            "dependencies": [
              1,
              2
            ],
            "details": "Compare documented APIs, configuration options, file structures, and code examples against actual implementation. Identify discrepancies between documented and actual behavior. Check that all referenced files, classes, and methods exist and function as described.\n<info added on 2025-07-12T00:41:50.722Z>\nCross-referenced documentation with codebase and found comprehensive alignment. README.md project structure accurately matches actual directories. Configuration examples align with appsettings.json structure including account IDs, regions, and environment names. Prerequisites correctly specify .NET 8.0 as confirmed in csproj files. Installation commands (dotnet restore, dotnet build) are valid. Usage commands match Program.cs implementation including --deploy-base and --validate-only flags. Architecture description accurately reflects code structure (Core/Stacks/Apps/Deploy). Naming conventions documentation matches NamingConvention.cs implementation. Security features documentation aligns with actual IAM/VPC implementation in stacks. No significant discrepancies identified between documentation and current codebase state.\n</info added on 2025-07-12T00:41:50.722Z>",
            "status": "done",
            "testStrategy": ""
          },
          {
            "id": 4,
            "title": "Updating README.md with accurate project information",
            "description": "Revise the main README.md file to ensure it contains current, accurate, and comprehensive project information",
            "dependencies": [
              2,
              3
            ],
            "details": "Update project description, installation instructions, usage examples, API documentation, configuration details, and any project-specific information. Ensure the README serves as an effective entry point for new users and developers.\n<info added on 2025-07-12T00:42:52.518Z>\nImplementation completed successfully. README.md updated with corrected clone URL pointing to Third-Opinion organization and fixed GitHub Environment Setup documentation link to include proper docs/ directory path. Verified all other sections remain accurate including project structure, configuration examples, prerequisites, and commands. Documentation now fully synchronized with current codebase state.\n</info added on 2025-07-12T00:42:52.518Z>",
            "status": "done",
            "testStrategy": ""
          },
          {
            "id": 5,
            "title": "Ensuring consistency and formatting across all docs",
            "description": "Standardize formatting, style, and structure across all documentation files for a cohesive experience",
            "dependencies": [
              2,
              4
            ],
            "details": "Apply consistent markdown formatting, heading structures, code block styling, and link formatting. Ensure uniform tone and style across all documentation. Fix any formatting inconsistencies or broken markdown syntax.\n<info added on 2025-07-12T00:43:33.016Z>\nSuccessfully completed documentation formatting and consistency improvements. Removed duplicate AGENTS.md file that was identical to CLAUDE.md content. Corrected test command in AppInfraCdkV1.Tests/README.md from incorrect directory path to proper 'dotnet test' command. Standardized markdown structure across all documentation files with consistent headers, code block formatting, and navigation patterns. All documentation now maintains unified style and proper markdown syntax throughout the project.\n</info added on 2025-07-12T00:43:33.016Z>",
            "status": "done",
            "testStrategy": ""
          },
          {
            "id": 6,
            "title": "Validation and testing of all documentation content including links and examples",
            "description": "Test all links, code examples, and instructions to ensure they work correctly and provide accurate guidance",
            "dependencies": [
              3,
              4,
              5
            ],
            "details": "Verify all external and internal links are functional. Test code examples and snippets to ensure they execute correctly. Validate installation and setup instructions. Check that all referenced resources are accessible and current.\n<info added on 2025-07-12T00:44:25.019Z>\nDocumentation validation completed successfully. All core commands verified functional: dotnet build executes without errors, dotnet run with --validate-only and --show-names-only flags work as documented and produce expected outputs, dotnet test performs test discovery correctly. Installation procedures and usage instructions tested and confirmed accurate. All code examples and command snippets execute properly. Documentation now provides reliable guidance for end users.\n</info added on 2025-07-12T00:44:25.019Z>",
            "status": "done",
            "testStrategy": ""
          }
        ]
      },
      {
        "id": 2,
        "title": "Enable Container Insights and enhanced observability for WebApplicationStack",
        "description": "Update the CDK WebApplicationStack to integrate AWS Container Insights with CloudWatch monitoring, custom metrics, and comprehensive logging for enhanced observability of containerized applications.",
        "details": "1. Modify the WebApplicationStack class to enable Container Insights on ECS clusters:\n   - Add containerInsights: ecs.ContainerInsights.ENABLED to cluster configuration\n   - Configure CloudWatch log groups with appropriate retention policies\n   - Set up custom CloudWatch metrics for application performance monitoring\n\n2. Implement comprehensive logging strategy:\n   - Configure structured logging with JSON format for better parsing\n   - Set up log aggregation using CloudWatch Logs\n   - Add application-level metrics and tracing capabilities\n   - Configure log retention policies based on environment (dev/prod)\n\n3. Add monitoring and alerting infrastructure:\n   - Create CloudWatch dashboards for key application metrics\n   - Set up CloudWatch alarms for critical thresholds (CPU, memory, error rates)\n   - Configure SNS topics for alert notifications\n   - Implement custom metrics for business logic monitoring\n\n4. Update CDK constructs to include:\n   - Enhanced ECS task definitions with logging drivers\n   - CloudWatch agent configuration for detailed metrics collection\n   - X-Ray tracing integration for distributed tracing\n   - Cost optimization through appropriate log retention and metric filtering\n\n5. Environment-specific configuration:\n   - Different monitoring levels for development vs production\n   - Configurable alert thresholds based on environment\n   - Resource tagging strategy for cost allocation and filtering",
        "testStrategy": "1. Deploy the updated stack to development environment and verify Container Insights is enabled in ECS console\n2. Validate CloudWatch metrics are being collected by checking the Container Insights dashboard\n3. Test log aggregation by generating application logs and confirming they appear in CloudWatch Logs with correct formatting\n4. Verify custom metrics are being published by triggering application events and checking CloudWatch metrics\n5. Test alerting by intentionally triggering threshold breaches and confirming SNS notifications are sent\n6. Validate X-Ray tracing by making application requests and reviewing trace data in X-Ray console\n7. Check cost impact by reviewing CloudWatch billing and ensuring retention policies are applied correctly\n8. Perform end-to-end monitoring test by simulating application failures and verifying detection through dashboards and alerts",
        "status": "done",
        "dependencies": [
          1,
          "4",
          "5"
        ],
        "priority": "medium",
        "subtasks": []
      },
      {
        "id": 3,
        "title": "Create comprehensive ALB and ECS infrastructure for TrialFinderV2Stack",
        "description": "Implement Application Load Balancer, ECS Service/Task, security groups, and configuration management for TrialFinderV2Stack with comprehensive AWS resource setup.",
        "details": "1. AWS CLI Resource Inspection:\n   - Inspect existing ALB (arn:aws:elasticloadbalancing:us-east-2:615299752206:loadbalancer/app/dev-ecs-alb/5e4db6036255c842) using aws elbv2 describe-load-balancers\n   - Examine ECS service (arn:aws:ecs:us-east-2:615299752206:service/dev-trail-finder-v2/trial-finder-service) configuration\n   - Review security group sg-05787d59ddec14f04 settings\n   - Document existing task definition and execution roles\n\n2. ALB Infrastructure:\n   - Create ALB in new VPC dev-shared-vpc-ue2-main using existing settings as template\n   - Deploy ALB in public subnets for internet accessibility\n   - Create dedicated S3 bucket for ALB access logs with proper bucket policy\n   - Implement ALB security group allowing HTTPS (443) ingress from 0.0.0.0/0\n   - Configure outbound rules for ALB to reach ECS targets\n\n3. ECS Service and Task Definition:\n   - Reference existing ECS cluster from WebApplicationStack\n   - Create new ECS service in private subnets of shared VPC\n   - Copy and adapt existing trial-finder-v2 task definition\n   - Configure service to use existing task and execution roles\n   - Set up target group (HTTP/80) and register with new ALB\n   - Configure health checks and service auto-scaling parameters\n\n4. Security Group Configuration:\n   - Create ECS security group based on sg-05787d59ddec14f04\n   - Allow ingress from ALB security group on container port\n   - Add loopback rule for port 8080 (127.0.0.1/32)\n   - Configure egress rules for outbound internet access\n\n5. Configuration Management:\n   - Create JSON configuration file for environment variables\n   - Structure config with container name as top-level key\n   - Update task definition to reference JSON configuration\n   - Implement parameter validation and type checking\n\n6. Documentation and TODOs:\n   - Add comprehensive inline comments explaining resource relationships\n   - Document missing configurations with //TODO comments\n   - Create summary of implemented vs required resources\n   - Note dependencies on future listener and certificate tasks",
        "testStrategy": "1. Deploy TrialFinderV2Stack to development environment and verify all resources are created successfully\n2. Validate ALB is accessible and properly configured by checking AWS console and CLI\n3. Confirm ECS service starts successfully and registers healthy targets with ALB target group\n4. Test security group rules by attempting connections from ALB to ECS and verifying port 8080 loopback\n5. Verify S3 access logs are being written to the new bucket\n6. Validate JSON configuration is properly loaded by ECS task by checking container environment variables\n7. Test service scaling and health check functionality\n8. Confirm integration with existing WebApplicationStack ECS cluster\n9. Verify private subnet deployment and proper VPC networking\n10. Document any missing configurations or failed validations for future resolution",
        "status": "done",
        "dependencies": [
          1,
          "2"
        ],
        "priority": "medium",
        "subtasks": [
          {
            "id": 1,
            "title": "AWS resource inspection and documentation of existing infrastructure",
            "description": "Inspect current AWS infrastructure including VPCs, subnets, security groups, and ECS clusters to document existing resources that will be referenced in ALB and ECS setup",
            "dependencies": [],
            "details": "Use AWS CLI to gather information about existing WebApplicationStack cluster, VPC configuration, subnet layouts, and current security group configurations. Document findings to inform subsequent infrastructure creation steps.",
            "status": "done",
            "testStrategy": ""
          },
          {
            "id": 2,
            "title": "Security group setup for both ALB and ECS with proper ingress/egress rules",
            "description": "Create and configure security groups for ALB and ECS services with appropriate ingress/egress rules for secure communication",
            "dependencies": [
              1
            ],
            "details": "Define security groups for ALB (allowing HTTP/HTTPS traffic) and ECS tasks (allowing traffic from ALB). Configure proper port mappings and source/destination rules based on discovered infrastructure.",
            "status": "done",
            "testStrategy": ""
          },
          {
            "id": 3,
            "title": "ALB creation with security groups and S3 logging configuration",
            "description": "Create Application Load Balancer with proper security group attachment and S3 access logging configuration",
            "dependencies": [
              2
            ],
            "details": "Implement ALB creation using CDK constructs, attach security groups created in previous step, configure S3 bucket for access logs, and set up proper listener configurations for HTTP/HTTPS traffic.",
            "status": "done",
            "testStrategy": ""
          },
          {
            "id": 4,
            "title": "ECS task definition and service configuration referencing WebApplicationStack cluster",
            "description": "Create ECS task definition and service configuration that properly references the existing WebApplicationStack cluster",
            "dependencies": [
              2
            ],
            "details": "Define ECS task with container specifications, CPU/memory allocation, and networking configuration. Create ECS service that references the existing cluster and uses the security groups configured earlier.",
            "status": "done",
            "testStrategy": ""
          },
          {
            "id": 5,
            "title": "JSON configuration management system implementation",
            "description": "Implement a configuration management system using JSON files to manage ALB and ECS settings dynamically",
            "dependencies": [
              3,
              4
            ],
            "details": "Create JSON configuration files for ALB and ECS parameters, implement CDK code to read and apply these configurations, and establish a system for environment-specific settings management.",
            "status": "done",
            "testStrategy": ""
          },
          {
            "id": 6,
            "title": "Integration testing and comprehensive documentation with TODO tracking",
            "description": "Perform integration testing of ALB and ECS setup, create comprehensive documentation, and implement TODO tracking system",
            "dependencies": [
              5
            ],
            "details": "Test ALB routing to ECS services, verify security group rules, validate S3 logging functionality, document the complete infrastructure setup process, and create a TODO tracking system for ongoing maintenance tasks.",
            "status": "done",
            "testStrategy": ""
          }
        ]
      },
      {
        "id": 4,
        "title": "Deploy EnvironmentBaseStack with shared VPC infrastructure",
        "description": "Deploy the foundational networking infrastructure including VPC, subnets, NAT gateways, and security groups to support ALB and ECS deployments.",
        "details": "1. Deploy EnvironmentBaseStack using CDK:\n   - Execute 'cdk deploy EnvironmentBaseStack' using to-dev-admin profile\n   - Verify stack deployment creates dev-shared-vpc-ue2-main VPC\n   - Confirm public and private subnets are created across multiple AZs\n   - Validate NAT gateways are provisioned for private subnet internet access\n   - Ensure shared security groups are created with appropriate ingress/egress rules\n\n2. AWS CLI Validation:\n   - Use 'aws ec2 describe-vpcs' to verify VPC creation and configuration\n   - Check subnet configuration with 'aws ec2 describe-subnets'\n   - Validate NAT gateway deployment with 'aws ec2 describe-nat-gateways'\n   - Inspect security groups using 'aws ec2 describe-security-groups'\n   - Confirm route tables are properly configured for public/private routing\n\n3. Infrastructure Verification:\n   - Document VPC ID, subnet IDs, and security group IDs for reference\n   - Verify internet gateway attachment and routing configuration\n   - Confirm cross-AZ redundancy for high availability\n   - Validate CIDR block allocation aligns with organizational standards",
        "testStrategy": "1. Verify successful CDK deployment by checking AWS CloudFormation console for EnvironmentBaseStack completion status\n2. Validate VPC infrastructure using AWS CLI commands to confirm all networking components are created\n3. Test internet connectivity from private subnets through NAT gateways using EC2 instances or VPC endpoints\n4. Confirm security group rules allow appropriate traffic flows for ALB and ECS services\n5. Document all resource ARNs and IDs for use in dependent application infrastructure tasks\n6. Perform cleanup test by destroying and redeploying stack to ensure reproducibility",
        "status": "done",
        "dependencies": [
          1
        ],
        "priority": "medium",
        "subtasks": []
      },
      {
        "id": 5,
        "title": "Deploy WebApplicationStack with ECS cluster infrastructure",
        "description": "Create and deploy ECS cluster with appropriate capacity providers, auto-scaling, and VPC integration to support TrialFinderV2Stack services.",
        "details": "1. Deploy WebApplicationStack using CDK:\n   - Execute 'cdk deploy WebApplicationStack' using to-dev-admin profile\n   - Create ECS cluster with appropriate naming convention (dev-web-app-cluster-ue2)\n   - Configure cluster with EC2 and Fargate capacity providers for flexible workload placement\n   - Set up cluster auto-scaling policies for cost optimization and performance\n   - Integrate cluster with shared VPC infrastructure from EnvironmentBaseStack\n\n2. Cluster Configuration:\n   - Enable cluster auto-scaling with target utilization thresholds\n   - Configure capacity providers with managed scaling enabled\n   - Set up appropriate IAM roles for cluster operations and task execution\n   - Ensure cluster is deployed in private subnets for security\n   - Configure cluster tags for resource management and cost allocation\n\n3. Infrastructure Validation:\n   - Verify cluster creation using 'aws ecs describe-clusters' CLI command\n   - Document cluster ARN for reference by TrialFinderV2Stack services\n   - Confirm capacity providers are properly registered and active\n   - Validate cluster networking connectivity within VPC\n   - Prepare cluster for Container Insights enablement in subsequent tasks",
        "testStrategy": "1. Verify successful CDK deployment by checking AWS CloudFormation console for WebApplicationStack completion status\n2. Validate ECS cluster creation using 'aws ecs describe-clusters --clusters <cluster-name>' to confirm cluster is active\n3. Test capacity providers are properly configured using 'aws ecs describe-capacity-providers'\n4. Confirm cluster networking by verifying it's deployed in correct VPC and subnets\n5. Validate auto-scaling configuration is active and properly configured\n6. Document cluster ARN and verify it can be referenced by dependent services\n7. Test cluster readiness by attempting to run a simple task definition to ensure infrastructure is functional",
        "status": "done",
        "dependencies": [
          4
        ],
        "priority": "medium",
        "subtasks": []
      },
      {
        "id": 6,
        "title": "Update IAM policies and roles for CDK deployment with proper permissions",
        "description": "Update the IAM policy dev-g-policy-g-gh-cdk-deploy to allow updating policies and roles it created, rename the GitHub Actions role to dev-cdk-role-ue2-github-actions, add 'cdk' to the application enum, and remove CDKDeployPolicy in favor of dev-g-policy-g-gh-cdk-deploy.",
        "details": "1. Update IAM Policy dev-g-policy-g-gh-cdk-deploy:\n   - Use AWS CLI with to-dev-admin profile to retrieve current policy version: aws iam get-policy-version --policy-arn arn:aws:iam::615299752206:policy/dev-g-policy-g-gh-cdk-deploy --version-id <current-version>\n   - Add new permissions to allow updating IAM policies and roles with resource constraints:\n     * iam:UpdateAssumeRolePolicy with resource constraint to roles created by this policy\n     * iam:PutRolePolicy, iam:DeleteRolePolicy for inline policies\n     * iam:AttachRolePolicy, iam:DetachRolePolicy for managed policies\n     * iam:CreatePolicyVersion, iam:DeletePolicyVersion for policy updates\n   - Include condition to restrict updates only to resources tagged with Creator: CDK or matching naming pattern dev-cdk-*\n   - Create new policy version: aws iam create-policy-version --policy-arn <arn> --policy-document file://updated-policy.json --set-as-default\n\n2. Rename IAM Role:\n   - Document current role configuration: aws iam get-role --role-name dev-tfv2-role-ue2-github-actions\n   - Export trust policy and attached policies\n   - Create new role dev-cdk-role-ue2-github-actions with same trust policy\n   - Attach dev-g-policy-g-gh-cdk-deploy to the new role\n   - Update GitHub Actions secrets/variables to use new role ARN\n   - Test new role permissions before deleting old role\n\n3. Application Enum Update:\n   - Locate application enum definition in codebase (likely in constants or config file)\n   - Add 'cdk' as a valid application value\n   - Update any validation logic that uses this enum\n   - Ensure CDK stacks use the new 'cdk' application tag\n\n4. Remove CDKDeployPolicy:\n   - Search codebase for references to CDKDeployPolicy\n   - Replace all references with dev-g-policy-g-gh-cdk-deploy\n   - Update any CloudFormation/CDK templates that create or attach CDKDeployPolicy\n   - Delete the CDKDeployPolicy from AWS account if it exists as a managed policy\n\n5. Update GitHub Actions Workflow:\n   - Modify .github/workflows files to use new role name\n   - Update any environment variables referencing the old role\n   - Ensure OIDC trust relationship is maintained with new role",
        "testStrategy": "1. Validate IAM policy updates:\n   - Use aws iam simulate-principal-policy to test new permissions work correctly\n   - Attempt to update a test IAM role/policy created by CDK to verify constraints\n   - Confirm updates to resources NOT created by CDK are denied\n\n2. Test role rename:\n   - Trigger a GitHub Actions workflow using the new role\n   - Verify CDK deployment succeeds with new role permissions\n   - Confirm old role name no longer works\n\n3. Verify application enum:\n   - Deploy a test CDK stack with 'cdk' application tag\n   - Check AWS resources are properly tagged with Application: cdk\n   - Validate any application-specific logic handles 'cdk' value\n\n4. Confirm CDKDeployPolicy removal:\n   - Search AWS account for any remaining references to CDKDeployPolicy\n   - Verify all CDK deployments work without CDKDeployPolicy\n   - Check CloudFormation stacks no longer reference the old policy\n\n5. End-to-end deployment test:\n   - Run complete CDK deployment pipeline with all changes\n   - Verify GitHub Actions can assume new role and deploy successfully\n   - Test updating an existing CDK-deployed IAM resource",
        "status": "done",
        "dependencies": [
          1,
          4
        ],
        "priority": "medium",
        "subtasks": [
          {
            "id": 1,
            "title": "Update dev-g-policy-g-gh-cdk-deploy IAM policy permissions",
            "description": "Update the existing dev-g-policy-g-gh-cdk-deploy policy to include permissions for self-management capabilities including IAM policy operations, role management, and CDK deployment permissions",
            "dependencies": [],
            "details": "Add permissions for iam:CreatePolicy, iam:DeletePolicy, iam:CreatePolicyVersion, iam:DeletePolicyVersion, iam:GetPolicy, iam:GetPolicyVersion, iam:ListPolicyVersions, iam:CreateRole, iam:DeleteRole, iam:AttachRolePolicy, iam:DetachRolePolicy, iam:PutRolePolicy, iam:DeleteRolePolicy, and ensure CDK deployment permissions are comprehensive",
            "status": "done",
            "testStrategy": ""
          },
          {
            "id": 2,
            "title": "Create dev-cdk-role-ue2-github-actions IAM role",
            "description": "Create a new IAM role specifically for GitHub Actions CDK deployments with appropriate trust policy for OIDC authentication and attach the updated dev-g-policy-g-gh-cdk-deploy policy",
            "dependencies": [
              1
            ],
            "details": "Configure trust policy for GitHub OIDC provider, set appropriate session duration, attach dev-g-policy-g-gh-cdk-deploy policy, and ensure role naming follows organization conventions",
            "status": "done",
            "testStrategy": ""
          },
          {
            "id": 3,
            "title": "Add 'cdk' to application enum in codebase",
            "description": "Update the application enum/configuration in the codebase to include 'cdk' as a valid application identifier for infrastructure deployments",
            "dependencies": [],
            "details": "Locate application enum definition (likely in a constants or configuration file), add 'cdk' entry, update any validation logic, and ensure consistency across the codebase",
            "status": "done",
            "testStrategy": ""
          },
          {
            "id": 4,
            "title": "Remove CDKDeployPolicy references and update to dev-g-policy-g-gh-cdk-deploy",
            "description": "Search codebase for all CDKDeployPolicy references and replace them with dev-g-policy-g-gh-cdk-deploy, ensuring proper policy attachment in all relevant configurations",
            "dependencies": [
              1,
              3
            ],
            "details": "Update CDK stack definitions, IAM role configurations, deployment scripts, and any documentation referencing the old policy name",
            "status": "done",
            "testStrategy": ""
          },
          {
            "id": 5,
            "title": "Update GitHub Actions workflows for new role",
            "description": "Modify GitHub Actions workflow files to use the new dev-cdk-role-ue2-github-actions role for CDK deployments and ensure proper OIDC authentication configuration",
            "dependencies": [
              2,
              4
            ],
            "details": "Update role ARN in workflow files, verify OIDC provider configuration, test authentication flow, update environment variables if needed, and ensure workflows maintain proper permissions",
            "status": "done",
            "testStrategy": ""
          }
        ]
      },
      {
        "id": 7,
        "title": "Implement ECS task execution and task roles with Secrets Manager access",
        "description": "Configure ECS task execution role and task roles to securely access AWS Secrets Manager secrets using environment-based naming conventions and resource-scoped IAM policies.",
        "details": "1. Create IAM Policies for Secrets Manager Access:\n   - Define policy for task execution role to decrypt secrets using KMS\n   - Create environment-specific policies with resource patterns:\n     * Development: arn:aws:secretsmanager:us-east-2:615299752206:secret:/dev/myapp/*\n     * Production: arn:aws:secretsmanager:us-east-2:442042533707:secret:/prod/myapp/*\n   - Include actions: secretsmanager:GetSecretValue, secretsmanager:DescribeSecret\n   - Add KMS permissions for secret decryption\n\n2. Update ECS Task Execution Role:\n   - Modify existing execution role or create new one with pattern: {environment}-ecs-task-execution-role-{region}\n   - Attach AWS managed policy: arn:aws:iam::aws:policy/service-role/AmazonECSTaskExecutionRolePolicy\n   - Add custom policy for Secrets Manager access with least privilege\n   - Enable pulling secrets for container environment variables\n\n3. Create ECS Task Roles:\n   - Implement task role pattern: {environment}-{application}-task-role-{region}\n   - Create separate roles for each environment (dev, staging, prod)\n   - Attach environment-specific Secrets Manager policies\n   - Implement resource constraints using naming convention paths\n\n4. Create Test Secrets in Secrets Manager:\n   - Development secrets:\n     * /dev/myapp/database-connection\n     * /dev/myapp/api-key\n     * /dev/myapp/service-credentials\n   - Production secrets:\n     * /prod/myapp/database-connection\n     * /prod/myapp/api-key\n     * /prod/myapp/service-credentials\n   - Use AWS CLI: aws secretsmanager create-secret --name /dev/myapp/database-connection --secret-string '{\"username\":\"devuser\",\"password\":\"devpass\"}'\n\n5. Update CDK Stack Implementation:\n   - Modify TrialFinderV2Stack to use new task execution role\n   - Configure task definition to reference secrets as environment variables\n   - Use secrets property in container definition:\n     ```typescript\n     secrets: {\n       DB_CONNECTION: ecs.Secret.fromSecretsManager(dbSecret),\n       API_KEY: ecs.Secret.fromSecretsManager(apiKeySecret)\n     }\n     ```\n\n6. Implement Resource Scoping:\n   - Use IAM policy conditions to enforce path-based access\n   - Add explicit Deny statements for cross-environment access\n   - Example policy condition:\n     ```json\n     \"Condition\": {\n       \"StringLike\": {\n         \"secretsmanager:SecretId\": \"/{environment}/{application-name}/*\"\n       }\n     }\n     ```",
        "testStrategy": "1. Create Integration Test Task:\n   - Deploy a test ECS task with minimal container that includes AWS CLI\n   - Configure task to use the new task role\n   - Mount test script that attempts to read secrets\n\n2. Test Allowed Access:\n   - Run aws secretsmanager get-secret-value --secret-id /dev/myapp/database-connection\n   - Verify successful retrieval of development secrets\n   - Confirm all environment-specific secrets are accessible\n\n3. Test Denied Access:\n   - Attempt to read production secrets from development task role\n   - Run aws secretsmanager get-secret-value --secret-id /prod/myapp/database-connection\n   - Verify access is denied with appropriate error message\n   - Test cross-application access is blocked\n\n4. Validate ECS Integration:\n   - Deploy updated TrialFinderV2Stack with secrets configuration\n   - Verify containers start successfully with injected secrets\n   - Check CloudWatch logs to ensure no secret values are exposed\n   - Confirm environment variables are properly set from secrets\n\n5. Security Validation:\n   - Use AWS Access Analyzer to verify IAM policies are correctly scoped\n   - Run aws iam simulate-principal-policy to test various access scenarios\n   - Ensure task execution role can only access secrets during task startup\n   - Verify task role maintains access throughout task lifecycle",
        "status": "pending",
        "dependencies": [
          3,
          5
        ],
        "priority": "medium",
        "subtasks": [
          {
            "id": 1,
            "title": "Create IAM policies for Secrets Manager access",
            "description": "Design and implement IAM policies that provide environment-specific access to Secrets Manager resources using path-based restrictions",
            "dependencies": [],
            "details": "Create separate IAM policies for dev, staging, and production environments. Each policy should restrict access to secrets under specific paths (e.g., /dev/*, /staging/*, /prod/*). Include conditions to prevent cross-environment access and ensure proper resource tagging. Define actions like secretsmanager:GetSecretValue, secretsmanager:DescribeSecret with appropriate resource constraints.\n<info added on 2025-07-12T20:25:55.433Z>\nSuccessfully implemented environment-specific IAM policies for Secrets Manager access. Created dev-ecs-secrets-manager-policy (arn:aws:iam::615299752206:policy/dev-ecs-secrets-manager-policy) with path-based restrictions to /dev/* secrets only. Policy includes KMS decryption permissions for secret encryption keys and explicit deny statements for cross-environment access. Also created prod-secrets-manager-policy.json for production environment with access to /prod/* secrets in account 442042533707. Policies enforce environment isolation using resource ARN patterns and conditional access based on resource tags.\n</info added on 2025-07-12T20:25:55.433Z>",
            "status": "pending",
            "testStrategy": ""
          },
          {
            "id": 2,
            "title": "Configure ECS task execution role with permissions",
            "description": "Set up the ECS task execution role with required permissions for KMS decryption and Secrets Manager access",
            "dependencies": [
              1
            ],
            "details": "Create or update the ECS task execution role to include permissions for KMS key usage (kms:Decrypt, kms:DescribeKey) and Secrets Manager operations. Ensure the execution role can pull container images from ECR and write logs to CloudWatch. Apply least privilege principles and include condition keys for service-specific access.\n<info added on 2025-07-12T20:26:46.189Z>\nImplementation completed successfully. The dev-ecs-task-execution-role-ue2 role has been created with ARN arn:aws:iam::615299752206:role/dev-ecs-task-execution-role-ue2. The role includes proper trust policy for ecs-tasks.amazonaws.com service assumption, AWS managed AmazonECSTaskExecutionRolePolicy for ECR and CloudWatch access, and custom dev-ecs-secrets-manager-policy providing environment-specific Secrets Manager access with KMS decryption capabilities. The configuration enables secure container image pulling and secrets retrieval during task startup while maintaining proper security isolation.\n</info added on 2025-07-12T20:26:46.189Z>",
            "status": "pending",
            "testStrategy": ""
          },
          {
            "id": 3,
            "title": "Create environment-specific ECS task roles",
            "description": "Implement separate ECS task roles for each environment with appropriate resource constraints and permissions",
            "dependencies": [
              1,
              2
            ],
            "details": "Create distinct task roles for dev, staging, and production environments. Each role should have environment-specific permissions and resource access patterns. Include necessary permissions for application functionality while maintaining strict boundaries between environments. Implement resource tags and conditions to enforce separation.\n<info added on 2025-07-12T20:27:25.417Z>\nImplementation Status: Development environment task role completed. Created dev-trialfinder-task-role-ue2 (arn:aws:iam::615299752206:role/dev-trialfinder-task-role-ue2) with ECS service trust policy and dev-ecs-secrets-manager-policy attached for runtime access to /dev/* secrets path. Role follows naming convention {environment}-{application}-task-role-{region}. Need to replicate for staging and production environments with appropriate policy variations for their respective secret paths and resource access patterns.\n</info added on 2025-07-12T20:27:25.417Z>",
            "status": "pending",
            "testStrategy": ""
          },
          {
            "id": 4,
            "title": "Set up test secrets in Secrets Manager",
            "description": "Create test secrets in AWS Secrets Manager following the established naming conventions for each environment",
            "dependencies": [
              1
            ],
            "details": "Create sample secrets in Secrets Manager with proper naming conventions (e.g., /dev/app/db-connection, /staging/app/api-key). Include various secret types like database credentials, API keys, and configuration values. Tag secrets appropriately for environment identification and access control. Ensure KMS encryption is properly configured for each secret.\n<info added on 2025-07-12T20:28:25.226Z>\nImplementation completed: Successfully created three development environment test secrets in AWS Secrets Manager following the established naming convention with /dev/trialfinder/ path prefix. Created secrets include database-connection (containing sample DB credentials), api-keys (containing third-party service keys), and jwt-config (containing JWT signing configuration). All secrets properly configured with KMS encryption enabled by default and tagged with Environment=Development, Application=TrialFinder, and appropriate SecretType classification tags for access control and environment identification. ARNs documented for reference in ECS task role policy creation.\n</info added on 2025-07-12T20:28:25.226Z>",
            "status": "pending",
            "testStrategy": ""
          },
          {
            "id": 5,
            "title": "Update CDK stack for role integration and secret injection",
            "description": "Modify the CDK stack to use the new IAM roles and implement secret injection as environment variables in ECS tasks",
            "dependencies": [
              1,
              2,
              3,
              4
            ],
            "details": "Update the CDK code to reference the new IAM roles in ECS task definitions. Implement secret retrieval from Secrets Manager and injection as environment variables using CDK's ECS patterns. Configure the task definition to use the appropriate execution and task roles. Ensure proper error handling and fallback mechanisms.\n<info added on 2025-07-12T20:29:31.602Z>\nImplementation completed successfully. Created EcsTaskWithSecrets construct in AppInfraCdkV1.Stacks.Components/EcsTaskWithSecrets.cs that provides reusable pattern for ECS tasks with IAM roles and secret injection. The construct references existing IAM roles by ARN (dev-ecs-task-execution-role-ue2 for execution, dev-trialfinder-task-role-ue2 for task access) and implements secret retrieval using CDK's Secret.FromSecretsManager() method for database credentials, API keys, and JWT configuration. Example implementation created in TrialFinderEcsExampleStack.cs demonstrates proper usage with Fargate task definition (256 CPU/512MB memory), CloudWatch logging configuration, and comprehensive tagging. All secrets are properly injected as environment variables with error handling and fallback mechanisms in place.\n</info added on 2025-07-12T20:29:31.602Z>",
            "status": "pending",
            "testStrategy": ""
          },
          {
            "id": 6,
            "title": "Test IAM policy conditions and access prevention",
            "description": "Implement comprehensive tests to verify cross-environment access prevention and validate all IAM policy conditions",
            "dependencies": [
              1,
              2,
              3,
              4,
              5
            ],
            "details": "Create test scenarios to verify that dev environment cannot access prod secrets and vice versa. Test KMS key permissions and encryption/decryption operations. Validate that ECS tasks can only access their designated secrets. Implement automated tests using AWS SDK to verify policy effectiveness. Document test results and any security findings.\n<info added on 2025-07-12T20:32:45.143Z>\nSuccessfully completed comprehensive IAM policy validation with automated testing scripts. Implemented validate-iam-policies.sh script that confirms all security controls are working correctly including role existence and policy attachments, proper secret tagging (Environment=Development, Application=TrialFinder), correct permissions with path restrictions to /dev/* only, explicit deny statements blocking access to /staging/* and /prod/* paths, and VPC endpoint configuration for private Secrets Manager access. All tests passed demonstrating effective environment isolation and least privilege access implementation. Security validation confirms that development environment cannot access production or staging secrets, maintaining strict boundary controls between environments.\n</info added on 2025-07-12T20:32:45.143Z>",
            "status": "pending",
            "testStrategy": ""
          }
        ]
      },
      {
        "id": 8,
        "title": "Update ALB security group to only allow HTTPS traffic on port 443",
        "description": "Modify the existing ALB security group sg-0f145c092dfa6267b to enforce HTTPS-only traffic by removing HTTP (port 80) rules and updating the security group description to accurately reflect its purpose.",
        "details": "1. Retrieve Current Security Group Configuration:\n   - Use AWS CLI with to-dev-admin profile: aws ec2 describe-security-groups --group-ids sg-0f145c092dfa6267b --region us-east-2\n   - Document all existing ingress and egress rules\n   - Identify any HTTP (port 80) rules that need removal\n   - Save current configuration for rollback purposes\n\n2. Remove HTTP Ingress Rules:\n   - Identify all ingress rules allowing port 80 traffic\n   - Use aws ec2 revoke-security-group-ingress to remove each HTTP rule:\n     * aws ec2 revoke-security-group-ingress --group-id sg-0f145c092dfa6267b --protocol tcp --port 80 --cidr 0.0.0.0/0\n   - Remove any additional port 80 rules with different source configurations\n\n3. Verify HTTPS Rules:\n   - Ensure port 443 ingress rules exist from appropriate sources (0.0.0.0/0 for public ALB)\n   - If missing, add HTTPS rule: aws ec2 authorize-security-group-ingress --group-id sg-0f145c092dfa6267b --protocol tcp --port 443 --cidr 0.0.0.0/0\n   - Confirm egress rules allow responses (typically all traffic egress is allowed)\n\n4. Update Security Group Description:\n   - Generate new description: \"ALB security group - HTTPS only (port 443) for secure web traffic\"\n   - Update using: aws ec2 update-security-group-rule-descriptions-ingress --group-id sg-0f145c092dfa6267b\n   - Include timestamp and change reason in description\n\n5. Update CDK Code:\n   - Locate security group definition in CDK stack (likely in TrialFinderV2Stack or WebApplicationStack)\n   - Update ingress rules to only allow HTTPS:\n     * securityGroup.addIngressRule(ec2.Peer.anyIpv4(), ec2.Port.tcp(443), 'Allow HTTPS traffic')\n   - Remove any HTTP ingress rules from code\n   - Update security group description in CDK constructor\n\n6. Validate ALB Configuration:\n   - Check ALB listeners to ensure only HTTPS listener exists\n   - If HTTP listener exists, consider adding HTTP to HTTPS redirect before removal\n   - Update target group health checks if currently using HTTP",
        "testStrategy": "1. Verify Security Group Rules:\n   - Run aws ec2 describe-security-groups --group-ids sg-0f145c092dfa6267b to confirm only port 443 ingress exists\n   - Validate no port 80 rules remain in the security group\n   - Confirm security group description accurately reflects HTTPS-only configuration\n\n2. Test ALB Accessibility:\n   - Attempt HTTP connection to ALB DNS name - should fail or timeout\n   - Test HTTPS connection to ALB DNS name - should succeed\n   - Use curl commands: curl -I http://[alb-dns] (should fail) and curl -I https://[alb-dns] (should succeed)\n\n3. Validate Application Functionality:\n   - Ensure application remains accessible via HTTPS after changes\n   - Test all application endpoints using HTTPS protocol\n   - Monitor ALB target health to ensure no disruption to healthy targets\n\n4. CDK Deployment Test:\n   - Run cdk diff to review security group changes\n   - Deploy updated CDK stack: cdk deploy TrialFinderV2Stack\n   - Verify CloudFormation successfully updates security group without replacing it\n\n5. Security Validation:\n   - Run AWS Security Hub or trusted advisor checks on the ALB\n   - Confirm compliance with HTTPS-only requirements\n   - Document security improvement in change log",
        "status": "done",
        "dependencies": [
          3,
          4
        ],
        "priority": "medium",
        "subtasks": []
      },
      {
        "id": 9,
        "title": "Create VPC endpoints and security group for secure AWS service access",
        "description": "Create a security group allowing HTTPS traffic from ECS services and deploy four VPC endpoints for AWS services, copying configuration from existing endpoints to ensure secure private connectivity within the VPC.",
        "details": "1. Create VPC Endpoints Security Group:\n   - Use AWS CLI with to-dev-admin profile to create new security group in the shared VPC\n   - Name: dev-vpc-endpoints-sg-ue2\n   - Description: \"Security group for VPC endpoints allowing HTTPS access from ECS services\"\n   - Add ingress rule: Protocol TCP, Port 443, Source: VPC CIDR block (retrieve from EnvironmentBaseStack)\n   - Add egress rule: Allow all outbound traffic (default)\n   - Tag with standard tags: Environment=dev, ManagedBy=cdk\n\n2. Inspect Existing VPC Endpoints:\n   - Run aws ec2 describe-vpc-endpoints for each endpoint ID:\n     * vpce-0d9d53b3e72551b76\n     * vpce-0ed96b383d694eb96\n     * vpce-09e1f74448c3da307\n     * vpce-0bd1406eb3344bc82\n   - Document service names, subnet configurations, and current security groups\n   - Identify route table associations and DNS settings\n\n3. Create Four New VPC Endpoints:\n   - S3 Gateway Endpoint:\n     * Service: com.amazonaws.us-east-2.s3\n     * Type: Gateway\n     * Route tables: Associate with private subnet route tables\n     * Policy: Full access (default)\n   - ECR API Interface Endpoint:\n     * Service: com.amazonaws.us-east-2.ecr.api\n     * Type: Interface\n     * Subnets: Deploy to all private subnets\n     * Security group: dev-vpc-endpoints-sg-ue2\n     * Enable private DNS\n   - ECR DKR Interface Endpoint:\n     * Service: com.amazonaws.us-east-2.ecr.dkr\n     * Type: Interface\n     * Subnets: Deploy to all private subnets\n     * Security group: dev-vpc-endpoints-sg-ue2\n     * Enable private DNS\n   - Secrets Manager Interface Endpoint:\n     * Service: com.amazonaws.us-east-2.secretsmanager\n     * Type: Interface\n     * Subnets: Deploy to all private subnets\n     * Security group: dev-vpc-endpoints-sg-ue2\n     * Enable private DNS\n\n4. Update CDK Code:\n   - Add VPC endpoint constructs to EnvironmentBaseStack\n   - Create security group construct with proper ingress rules\n   - Implement interface endpoints with DNS and security group configuration\n   - Add gateway endpoint for S3 with route table associations\n   - Export endpoint IDs and security group ID for use by other stacks",
        "testStrategy": "1. Verify Security Group Configuration:\n   - Run aws ec2 describe-security-groups to confirm the new security group exists\n   - Validate ingress rule allows HTTPS (443) from VPC CIDR\n   - Confirm security group is associated with all interface endpoints\n\n2. Test VPC Endpoints:\n   - Use aws ec2 describe-vpc-endpoints to verify all four endpoints are created\n   - Confirm each endpoint is in 'available' state\n   - Validate subnet associations match private subnet configuration\n   - Check DNS names are properly configured for interface endpoints\n\n3. Functional Testing:\n   - Deploy a test ECS task in the private subnet\n   - Attempt to pull an image from ECR using the VPC endpoint\n   - Test secret retrieval from Secrets Manager through VPC endpoint\n   - Verify S3 access works through gateway endpoint\n   - Monitor VPC Flow Logs to confirm traffic routes through endpoints\n\n4. DNS Resolution Testing:\n   - From an EC2 instance in the private subnet, run nslookup for service endpoints\n   - Confirm DNS resolves to private IP addresses within the VPC\n   - Validate no internet gateway traffic for AWS service calls",
        "status": "done",
        "dependencies": [
          4,
          5
        ],
        "priority": "medium",
        "subtasks": [
          {
            "id": 1,
            "title": "Create VPC endpoints security group with HTTPS configuration",
            "description": "Create a dedicated security group for VPC endpoints that allows HTTPS (port 443) ingress from the VPC CIDR range and appropriate egress rules",
            "dependencies": [],
            "details": "Define a new security group in CDK that will be used by all interface endpoints. Configure ingress rule for port 443 from VPC CIDR block, and egress rules as needed. Add proper tagging and naming conventions consistent with the existing infrastructure",
            "status": "done",
            "testStrategy": ""
          },
          {
            "id": 2,
            "title": "Implement S3 gateway endpoint with route table associations",
            "description": "Create an S3 gateway endpoint and associate it with all private subnet route tables to enable private S3 connectivity",
            "dependencies": [],
            "details": "Use CDK to create an S3 gateway endpoint in the VPC. Automatically associate the endpoint with all private subnet route tables. Ensure the endpoint policy allows necessary S3 operations for ECR image storage and application needs\n<info added on 2025-07-12T20:13:08.655Z>\nImplementation completed successfully. Created S3 gateway endpoint (vpce-0f350066b32c8b324) with automatic association to 6 route tables covering all private and isolated subnets. Endpoint is in 'available' state and properly configured for ECR image storage access. Part of comprehensive VPC endpoints deployment including DynamoDB gateway, ECR API/Docker interfaces, and CloudWatch Logs endpoints - all operational.\n</info added on 2025-07-12T20:13:08.655Z>",
            "status": "done",
            "testStrategy": ""
          },
          {
            "id": 3,
            "title": "Configure ECR interface endpoints with DNS and security",
            "description": "Create interface endpoints for ECR API (ecr.api) and Docker Registry (ecr.dkr) with private DNS enabled and appropriate security group attachment",
            "dependencies": [
              1
            ],
            "details": "Implement two interface endpoints for ECR services using CDK. Enable private DNS for both endpoints. Attach the VPC endpoints security group created in subtask 1. Deploy endpoints across all availability zones for high availability\n<info added on 2025-07-12T20:14:00.179Z>\nImplementation completed successfully. ECR API endpoint (vpce-0e7b36cb842a61925) and ECR Docker endpoint (vpce-0fe345c5dcb0b5991) are both deployed and operational. Private DNS is enabled with proper DNS resolution. Security group sg-06e618c39d5837ae1 (dev-shared-sg-ue2-vpc-endpoints) is attached with HTTPS ingress rules configured for ECS and VPC CIDR access. Multi-AZ deployment confirmed for high availability.\n</info added on 2025-07-12T20:14:00.179Z>",
            "status": "done",
            "testStrategy": ""
          },
          {
            "id": 4,
            "title": "Create Secrets Manager endpoint and consolidate endpoint management",
            "description": "Implement Secrets Manager interface endpoint and refactor CDK code to manage all VPC endpoints in a centralized, maintainable structure",
            "dependencies": [
              1,
              3
            ],
            "details": "Add Secrets Manager interface endpoint with the same security and DNS configuration. Create a reusable CDK construct or function to standardize endpoint creation. Ensure all endpoints are properly tagged and follow naming conventions. Update documentation to reflect the private connectivity setup\n<info added on 2025-07-12T20:17:19.791Z>\nCOMPLETED: Successfully implemented Secrets Manager VPC endpoint (vpce-0772faf4d73eb8c88) with private DNS enabled and security group sg-06e618c39d5837ae1 attached. All 6 VPC endpoints are now operational and deployed across availability zones for high availability: S3 gateway, DynamoDB gateway, ECR API interface, ECR Docker interface, CloudWatch Logs interface, and Secrets Manager interface. CDK implementation consolidated in EnvironmentBaseStack with centralized endpoint management pattern established.\n</info added on 2025-07-12T20:17:19.791Z>",
            "status": "done",
            "testStrategy": ""
          }
        ]
      },
      {
        "id": 10,
        "title": "Create ECS container security group (ContainerFromAlbSecurityGroup) for all ECS services",
        "description": "Configure a new security group for ECS containers with specific inbound rules allowing traffic from ALB and self-reference, and outbound rules for HTTP/HTTPS traffic to internet and VPC endpoints.",
        "details": "1. Create ECS Container Security Group:\n   - Use AWS CLI with to-dev-admin profile to create security group in the shared VPC\n   - Name: dev-ecs-container-sg-ue2 (ContainerFromAlbSecurityGroup)\n   - Description: \"Security group for ECS containers allowing traffic from ALB and internal communication\"\n   - Retrieve VPC ID from EnvironmentBaseStack using AWS CLI\n   - Tag with standard tags: Environment=dev, ManagedBy=cdk\n\n2. Configure Inbound Rules:\n   - Rule 1: All TCP (0-65535) from 0.0.0.0/0 with Description=\"Cleanup\" (temporary rule for initial setup)\n   - Rule 2: All TCP (0-65535) from ALB security group (sg-0f145c092dfa6267b) with Description=\"FromALB\"\n   - Rule 3: TCP Port 8080 from self-reference (security group ID) with Description=\"Loopback\"\n   - Use aws ec2 authorize-security-group-ingress for each rule\n\n3. Configure Outbound Rules:\n   - Rule 1: HTTP (80) to 0.0.0.0/0 (default outbound for package downloads)\n   - Rule 2: All TCP (0-65535) to ALB security group (sg-0f145c092dfa6267b) for health checks\n   - Rule 3: HTTPS (443) to 0.0.0.0/0 with Description=\"TODO\" (for external API calls)\n   - Rule 4: HTTPS (443) to VPC endpoints security group (from Task 9) for AWS service access\n   - Use aws ec2 authorize-security-group-egress for each rule\n\n4. Update CDK Code:\n   - Add security group creation in appropriate stack (likely TrialFinderV2Stack)\n   - Reference the security group in ECS task definitions\n   - Ensure proper imports for EC2 constructs\n   - Use CDK patterns for security group rules with descriptions",
        "testStrategy": "1. Verify Security Group Creation:\n   - Run aws ec2 describe-security-groups --filters \"Name=group-name,Values=dev-ecs-container-sg-ue2\" to confirm creation\n   - Validate all inbound rules are correctly configured with proper descriptions\n   - Check outbound rules match specifications\n   - Ensure security group is in the correct VPC\n\n2. Test Connectivity:\n   - Deploy a test ECS task using the new security group\n   - Verify ALB can reach containers on all ports (0-65535)\n   - Test container-to-container communication on port 8080\n   - Confirm containers can reach external HTTPS endpoints\n\n3. Integration Testing:\n   - Update ECS service to use new security group\n   - Monitor ECS service health checks through ALB\n   - Verify containers can access VPC endpoints for AWS services\n   - Check CloudWatch logs for any connectivity errors\n\n4. Security Validation:\n   - Use AWS Security Hub or Config to validate security group compliance\n   - Ensure the 0.0.0.0/0 rule is documented as temporary and tracked for removal\n   - Verify principle of least privilege is maintained for production use",
        "status": "done",
        "dependencies": [
          3,
          8,
          9
        ],
        "priority": "medium",
        "subtasks": [
          {
            "id": 1,
            "title": "Create ECS container security group with ALB and self-reference inbound rules",
            "description": "Create a new security group for ECS containers that allows inbound traffic from the ALB security group and enables container-to-container communication through self-reference rules",
            "dependencies": [],
            "details": "Define security group in CDK with ingress rules allowing traffic from ALB security group on container port. Add self-referencing rule to allow containers within the same security group to communicate. Set appropriate tags and naming conventions.\n<info added on 2025-07-12T20:21:03.844Z>\nSuccessfully completed subtask. Updated existing ECS security group sg-024fa5ade6aa971d0 (dev-shared-sg-ue2-ecs) with comprehensive rule configuration. Implemented self-reference ingress rule on port 8080 for container-to-container communication (Loopback). Replaced default permissive egress rules with specific outbound rules following least privilege principle: HTTP (80) for package downloads, HTTPS (443) for external API calls, all TCP to ALB security group for health checks, and HTTPS (443) to VPC endpoints for AWS service access. Security group now properly restricts traffic while maintaining all required connectivity for ECS services.\n</info added on 2025-07-12T20:21:03.844Z>",
            "status": "done",
            "testStrategy": ""
          },
          {
            "id": 2,
            "title": "Configure outbound rules for internet and VPC endpoint access",
            "description": "Set up egress rules on the ECS container security group to allow outbound internet access and connectivity to VPC endpoints for AWS services",
            "dependencies": [
              1
            ],
            "details": "Add egress rules allowing HTTPS (443) traffic to the internet for downloading container images and accessing external services. Configure rules to allow connectivity to VPC endpoints (S3, ECR, CloudWatch) using appropriate security group references or CIDR blocks.\n<info added on 2025-07-12T20:21:20.288Z>\nImplementation completed successfully. All required egress rules have been configured via AWS CLI including HTTP (80) and HTTPS (443) to internet (0.0.0.0/0), all TCP to ALB security group (sg-06d6d871b26c4c6d2) for health checks, and HTTPS (443) to VPC endpoints security group (sg-06e618c39d5837ae1) for AWS service access. ECS security group sg-024fa5ade6aa971d0 now properly enables internet access and VPC endpoint connectivity while maintaining security best practices.\n</info added on 2025-07-12T20:21:20.288Z>",
            "status": "done",
            "testStrategy": ""
          },
          {
            "id": 3,
            "title": "Update CDK ECS task definitions to use new security group",
            "description": "Modify the CDK code to assign the newly created security group to ECS task definitions and ensure proper integration with the service configuration",
            "dependencies": [
              1,
              2
            ],
            "details": "Update ECS task definition CDK constructs to reference the new container security group. Ensure the security group is properly passed to the ECS service configuration. Test deployment to verify containers can communicate with ALB and access required AWS services.\n<info added on 2025-07-12T20:21:38.688Z>\nVerification completed successfully. The ECS security group sg-024fa5ade6aa971d0 (dev-shared-sg-ue2-ecs) is already properly implemented in EnvironmentBaseStack and exported as SharedSecurityGroups['ecs']. The security group ID is available through the 'ecsSecurityGroupId' output export with value sg-024fa5ade6aa971d0. Application stacks can reference this shared security group through stack imports or direct security group ID reference when creating ECS services. No additional implementation required as the infrastructure is already in place and functioning correctly.\n</info added on 2025-07-12T20:21:38.688Z>",
            "status": "done",
            "testStrategy": ""
          }
        ]
      },
      {
        "id": 11,
        "title": "Update CreateEcrRepository to check existence and apply tags conditionally",
        "description": "Modify the CreateEcrRepository function to first check if an ECR repository exists, use existing repository with CDK tags if found, or create new repository if not found.",
        "details": "1. Implement Repository Existence Check:\n   - Use AWS SDK ECR client to call describeRepositories() for the target repository name\n   - Handle RepositoryNotFoundException to determine if repository exists\n   - Create helper function isRepositoryExists(repositoryName) returning boolean\n\n2. Modify CreateEcrRepository Logic:\n   - Add conditional logic before repository creation\n   - If repository exists: retrieve repository ARN and apply missing CDK tags using tagResource()\n   - If repository doesn't exist: proceed with standard CDK repository creation\n   - Ensure tag consistency between existing and newly created repositories\n\n3. Tag Management:\n   - Extract CDK default tags that would be applied during creation\n   - Compare existing repository tags with required CDK tags\n   - Apply only missing tags to avoid overwriting existing custom tags\n   - Include standard CDK tags: aws:cdk:construct-id, aws:cdk:stack-name, Environment\n\n4. Error Handling:\n   - Add proper exception handling for ECR API calls\n   - Log repository existence status and tag application results\n   - Ensure graceful fallback to creation if existence check fails",
        "testStrategy": "1. Test Existing Repository Scenario:\n   - Manually create an ECR repository in dev environment using AWS CLI\n   - Run CDK deployment and verify it detects existing repository\n   - Confirm CDK tags are applied without affecting existing tags\n   - Validate repository is not recreated or modified beyond tagging\n\n2. Test New Repository Scenario:\n   - Ensure no repository exists with target name\n   - Run CDK deployment and verify new repository creation\n   - Confirm all standard CDK tags are applied during creation\n\n3. Test Tag Application:\n   - Use aws ecr list-tags-for-resource to verify tag presence\n   - Confirm existing custom tags remain unchanged\n   - Validate CDK-specific tags are correctly applied\n\n4. Test Error Scenarios:\n   - Test with insufficient ECR permissions\n   - Verify proper error messages and fallback behavior",
        "status": "pending",
        "dependencies": [
          5,
          6
        ],
        "priority": "medium",
        "subtasks": []
      },
      {
        "id": 12,
        "title": "Configure ALB listeners with HTTPS/HTTP rules and SSL certificates",
        "description": "Add a new HTTPS listener on port 443 to the TrialFinderV2 ALB with SSL certificates and routing rules, and update the existing port 80 listener with matching routing rules.",
        "details": "1. Create HTTPS Listener on Port 443:\n   - Use AWS CLI with to-dev-admin profile to add listener to existing ALB\n   - Configure default SSL certificate: arn:aws:acm:us-east-2:615299752206:certificate/087ea311-2df9-4f71-afc1-b995a8576533\n   - Add SNI certificates using aws elbv2 add-listener-certificates:\n     * arn:aws:acm:us-east-2:615299752206:certificate/e9d39d56-c08c-4880-9c1a-da8361ee4f3e\n     * arn:aws:acm:us-east-2:615299752206:certificate/087ea311-2df9-4f71-afc1-b995a8576533\n   - Set SSL policy to ELBSecurityPolicy-TLS-1-2-2017-01 or latest recommended\n\n2. Configure Listener Rules for Port 443:\n   - Rule 1: Path pattern '/app/*' forwards to TrialFinderTargetGroup\n   - Rule 2: Default action forwards to TrialFinderTargetGroup\n   - Set appropriate priority values (100 for path rule, default for catch-all)\n   - Use aws elbv2 create-rule for each routing rule\n\n3. Update Existing Port 80 Listener:\n   - Retrieve current listener ARN using aws elbv2 describe-listeners\n   - Delete existing rules if different from required configuration\n   - Create matching rules: '/app/*' pattern and default both to TrialFinderTargetGroup\n   - Ensure rule priorities are consistent between HTTP and HTTPS listeners\n\n4. Validate Target Group Association:\n   - Confirm TrialFinderTargetGroup exists and is healthy\n   - Verify target group is in same VPC as ALB\n   - Check target group health check configuration is appropriate for both listeners",
        "testStrategy": "1. Verify HTTPS Listener Configuration:\n   - Run aws elbv2 describe-listeners to confirm port 443 listener exists with correct SSL certificates\n   - Test HTTPS connectivity: curl -k https://<alb-dns-name>/app/test and verify response\n   - Validate SNI certificate configuration using openssl s_client -connect <alb-dns>:443 -servername <domain>\n\n2. Test Routing Rules:\n   - Test path rule: curl https://<alb-dns>/app/health should route to TrialFinderTargetGroup\n   - Test default rule: curl https://<alb-dns>/other-path should route to TrialFinderTargetGroup\n   - Repeat same tests for HTTP port 80 listener\n   - Verify both listeners have identical routing behavior\n\n3. SSL Certificate Validation:\n   - Check certificate chain using SSL labs or similar tool\n   - Verify all configured certificates are valid and not expired\n   - Test certificate selection for different SNI hostnames\n\n4. Target Group Health:\n   - Run aws elbv2 describe-target-health to confirm targets are healthy\n   - Monitor ALB access logs for successful request routing\n   - Verify no 5xx errors in CloudWatch metrics for the ALB",
<<<<<<< HEAD
        "status": "done",
=======
        "status": "in-progress",
>>>>>>> a62b8283
        "dependencies": [
          3,
          8
        ],
        "priority": "medium",
        "subtasks": [
          {
            "id": 1,
            "title": "Create HTTPS listener on port 443 with SSL certificate configuration",
            "description": "Add a new HTTPS listener on port 443 to the existing TrialFinderV2 ALB with proper SSL certificate configuration and security policy",
            "dependencies": [],
            "details": "Use AWS CLI with to-dev-admin profile to create HTTPS listener. Configure default SSL certificate (arn:aws:acm:us-east-2:615299752206:certificate/087ea311-2df9-4f71-afc1-b995a8576533). Set SSL security policy to ELBSecurityPolicy-TLS-1-2-2017-01 or latest recommended. Use aws elbv2 create-listener command with LoadBalancerArn, Port 443, Protocol HTTPS, and Certificates parameter.",
<<<<<<< HEAD
            "status": "done",
=======
            "status": "in-progress",
>>>>>>> a62b8283
            "testStrategy": "Verify listener creation using aws elbv2 describe-listeners and test basic HTTPS connectivity with curl -k https://<alb-dns-name>"
          },
          {
            "id": 2,
            "title": "Add SNI certificates to HTTPS listener for multi-domain support",
            "description": "Configure additional SSL certificates using Server Name Indication (SNI) for the HTTPS listener to support multiple domains",
            "dependencies": [
              1
            ],
            "details": "Use aws elbv2 add-listener-certificates command to add SNI certificates to the HTTPS listener created in previous step. Add certificates: arn:aws:acm:us-east-2:615299752206:certificate/e9d39d56-c08c-4880-9c1a-da8361ee4f3e and arn:aws:acm:us-east-2:615299752206:certificate/087ea311-2df9-4f71-afc1-b995a8576533. Retrieve listener ARN from previous step output.",
            "status": "done",
            "testStrategy": "Validate SNI certificate configuration using openssl s_client -connect <alb-dns-name>:443 -servername <domain> and verify certificate chain"
          },
          {
            "id": 3,
            "title": "Configure routing rules for HTTPS listener (port 443)",
            "description": "Create routing rules for the HTTPS listener to forward traffic based on path patterns to the appropriate target group",
            "dependencies": [
              2
            ],
            "details": "Create two routing rules using aws elbv2 create-rule: Rule 1 with priority 100 for path pattern '/app/*' forwarding to TrialFinderTargetGroup, and Rule 2 as default action (lowest priority) forwarding to TrialFinderTargetGroup. Use Type=forward action and retrieve target group ARN using aws elbv2 describe-target-groups.",
            "status": "done",
            "testStrategy": "Test routing rules with curl -k https://<alb-dns-name>/app/test and curl -k https://<alb-dns-name>/other-path to verify proper forwarding"
          },
          {
            "id": 4,
            "title": "Update existing HTTP listener (port 80) with matching routing rules",
            "description": "Modify the existing port 80 HTTP listener to have matching routing rules consistent with the HTTPS listener configuration",
            "dependencies": [
              3
            ],
            "details": "Retrieve existing HTTP listener ARN using aws elbv2 describe-listeners for port 80. Delete existing rules if they differ from required configuration using aws elbv2 delete-rule. Create matching rules with same priorities as HTTPS listener: '/app/*' pattern (priority 100) and default action both forwarding to TrialFinderTargetGroup using aws elbv2 create-rule.",
            "status": "done",
            "testStrategy": "Verify HTTP listener rules match HTTPS configuration and test with curl http://<alb-dns-name>/app/test and curl http://<alb-dns-name>/other-path"
          },
          {
            "id": 5,
            "title": "Validate target group association and health check configuration",
            "description": "Verify that the TrialFinderTargetGroup exists, is properly configured, and can receive traffic from both HTTP and HTTPS listeners",
            "dependencies": [
              4
            ],
            "details": "Use aws elbv2 describe-target-groups to confirm TrialFinderTargetGroup exists and retrieve its configuration. Verify target group is in same VPC as ALB using aws elbv2 describe-load-balancers. Check health check settings are appropriate for both listeners. Validate target registration and health status using aws elbv2 describe-target-health.",
            "status": "done",
            "testStrategy": "Monitor target group health status and perform end-to-end testing of both HTTP and HTTPS traffic flow to ensure successful request processing and proper load balancing"
          }
        ]
      },
      {
        "id": 13,
        "title": "Refactor TrialFinderV2Stack into specialized ALB, ECS, and Data stacks with enhanced configuration management",
        "description": "Split the monolithic TrialFinderV2Stack (AppInfraCdkV1.Apps/TrialFinderV2/TrialFinderV2Stack.cs) into three specialized stacks (TrialFinderV2AlbStack, TrialFinderV2EcsStack, TrialFinderV2DataStack) with updated container configurations, GitHub Actions deployment pipeline, and proper stack dependencies.",
        "status": "done",
        "dependencies": [
          3,
          6,
          7,
          8,
          10,
          12
        ],
        "priority": "medium",
        "details": "1. Create TrialFinderV2AlbStack:\n   - Extract Application Load Balancer, security groups, and networking components from existing TrialFinderV2Stack.cs\n   - Include listeners, target groups, and SSL certificate configurations\n   - Maintain existing ALB configuration while separating into dedicated stack\n   - Export necessary outputs for ECS stack consumption (ALB ARN, target group ARNs, security group IDs)\n\n2. Create TrialFinderV2EcsStack:\n   - Extract ECS cluster, services, and task definitions into dedicated stack\n   - Update ECS task to deploy nginx:latest container listening on port 8080\n   - Import ALB stack outputs for service configuration\n   - Implement container definitions with health checks and environment variables\n   - Configure service discovery and auto-scaling policies\n\n3. Create TrialFinderV2DataStack:\n   - Extract RDS instances, S3 buckets, and data-related resources\n   - Implement independent deployment capability\n   - Configure backup and retention policies\n   - Export database connection strings and S3 bucket names for application use\n\n4. Update TrialFinderV2 Configuration Management:\n   - Modify development.json, production.json, staging.json, and integration.json in AppInfraCdkV1.Apps/TrialFinderV2/config/\n   - Implement code-based container definitions with configuration overrides\n   - Add example containerDefinitions with doc-nlp-service-web configuration\n   - Include port mappings, environment variables, and health check configurations\n\n5. Update TrialFinderV2Stack.cs and TrialFinderV2Config.cs:\n   - Modify existing TrialFinderV2Stack.cs to support multi-stack architecture\n   - Update TrialFinderV2Config.cs to handle new configuration structure\n   - Implement cross-stack references and dependency management\n\n6. GitHub Actions Pipeline Updates:\n   - Create stack configuration file defining deployment order and dependencies\n   - Update infrastructure-pr.yml to validate all TrialFinderV2 stacks exist\n   - Implement separate cdk diff, synth, and deploy commands for each TrialFinderV2 stack\n   - Configure deployment dependencies: TrialFinderV2AlbStack → TrialFinderV2EcsStack → TrialFinderV2DataStack\n   - Add stack existence validation before deployment attempts\n\n7. Stack Dependency Management:\n   - Implement cross-stack references using CloudFormation exports/imports\n   - Configure proper dependency order in deployment pipeline\n   - Ensure TrialFinderV2EcsStack can reference TrialFinderV2AlbStack outputs\n   - Validate independent TrialFinderV2DataStack deployment capability",
        "testStrategy": "1. Validate Stack Separation:\n   - Deploy each TrialFinderV2 stack independently to verify proper resource allocation\n   - Confirm no circular dependencies exist between TrialFinderV2 stacks\n   - Test rollback capabilities for each individual TrialFinderV2 stack\n\n2. Test Container Configuration:\n   - Deploy nginx:latest container and verify port 8080 accessibility\n   - Validate containerDefinitions configuration loading from TrialFinderV2 JSON files\n   - Test health check functionality and container restart behavior\n\n3. GitHub Actions Validation:\n   - Run infrastructure-pr.yml workflow to verify TrialFinderV2 stack existence checks\n   - Test deployment pipeline with proper dependency ordering for TrialFinderV2 stacks\n   - Confirm cdk diff, synth, and deploy work for each TrialFinderV2 stack independently\n   - Validate deployment fails gracefully when dependencies are missing\n\n4. Integration Testing:\n   - Deploy all TrialFinderV2 stacks in correct order and verify application functionality\n   - Test ALB routing to ECS services across TrialFinderV2 stack boundaries\n   - Confirm data stack resources are accessible from TrialFinderV2 ECS services\n   - Validate cross-stack communication and resource sharing within TrialFinderV2 application\n\n5. Configuration Management Testing:\n   - Verify configuration overrides work correctly for different TrialFinderV2 environments\n   - Test container definition loading and application to TrialFinderV2 ECS tasks\n   - Confirm environment-specific settings are properly applied across all config files",
        "subtasks": [
          {
            "id": 1,
            "title": "Create TrialFinderV2AlbStack with networking components",
            "description": "Extract Application Load Balancer, security groups, and networking components from TrialFinderV2Stack.cs into a dedicated TrialFinderV2AlbStack with proper exports for ECS consumption.",
            "status": "done",
            "dependencies": [],
            "details": "Create new TrialFinderV2AlbStack class extending Stack in AppInfraCdkV1.Apps/TrialFinderV2/ directory. Extract ALB, listeners, target groups, SSL certificate configurations, and security groups from existing TrialFinderV2Stack.cs. Configure CloudFormation exports for ALB ARN, target group ARNs, and security group IDs using CfnOutput. Maintain existing ALB configuration including health checks and routing rules. Update stack instantiation in CDK app to deploy TrialFinderV2AlbStack before TrialFinderV2EcsStack.",
            "testStrategy": "Deploy TrialFinderV2AlbStack independently and verify all networking components are created. Test ALB health checks and SSL certificate configuration. Validate CloudFormation exports are properly created for cross-stack references within TrialFinderV2 application."
          },
          {
            "id": 2,
            "title": "Create TrialFinderV2EcsStack with updated container configurations",
            "description": "Extract ECS cluster, services, and task definitions from TrialFinderV2Stack.cs into dedicated TrialFinderV2EcsStack with nginx:latest container deployment and ALB integration.",
            "status": "done",
            "dependencies": [
              1
            ],
            "details": "Create new TrialFinderV2EcsStack class that imports TrialFinderV2AlbStack outputs using Fn.importValue(). Extract ECS cluster, services, and task definitions from existing TrialFinderV2Stack.cs. Update task definition to deploy nginx:latest container listening on port 8080. Configure container definitions with health checks, environment variables, and port mappings. Implement service discovery and auto-scaling policies. Connect ECS service to ALB target groups using imported values from TrialFinderV2AlbStack.",
            "testStrategy": "Deploy TrialFinderV2EcsStack after TrialFinderV2AlbStack and verify service registration with target groups. Test nginx container deployment and health checks. Validate auto-scaling policies trigger correctly under load. Confirm service discovery functionality within TrialFinderV2 application."
          },
          {
            "id": 3,
            "title": "Create TrialFinderV2DataStack with database and storage resources",
            "description": "Extract RDS instances, S3 buckets, and data-related resources from TrialFinderV2Stack.cs into independent TrialFinderV2DataStack with proper backup and retention policies.",
            "status": "done",
            "dependencies": [],
            "details": "Create new TrialFinderV2DataStack class for all TrialFinderV2 data-related resources. Extract RDS instances, S3 buckets, and any other data storage components from existing TrialFinderV2Stack.cs. Configure backup policies, retention settings, and encryption for all data resources. Export database connection strings and S3 bucket names using CloudFormation outputs for TrialFinderV2 application consumption. Ensure TrialFinderV2DataStack can be deployed independently without dependencies on TrialFinderV2AlbStack or TrialFinderV2EcsStack.",
            "testStrategy": "Deploy TrialFinderV2DataStack independently and verify all data resources are created with proper configurations. Test backup and retention policies. Validate database connectivity and S3 bucket access permissions. Confirm CloudFormation exports are accessible for TrialFinderV2 application."
          },
          {
            "id": 4,
            "title": "Update TrialFinderV2 configuration management with containerDefinitions",
            "description": "Modify all TrialFinderV2 configuration files (development.json, production.json, staging.json, integration.json) to include containerDefinitions array with code-based container definitions and environment-specific overrides.",
            "status": "done",
            "dependencies": [
              2
            ],
            "details": "Update AppInfraCdkV1.Apps/TrialFinderV2/config/development.json, production.json, staging.json, and integration.json files to include containerDefinitions array property. Implement containerDefinitions structure with doc-nlp-service-web configuration including image, port mappings (8080), environment variables, health check configurations, and resource limits. Create configuration overrides for different TrialFinderV2 environments. Update TrialFinderV2Stack.cs and TrialFinderV2Config.cs to read containerDefinitions from configuration files and apply them to ECS task definitions. Ensure configuration supports multiple container definitions per TrialFinderV2 service.",
            "testStrategy": "Validate configuration file syntax and structure for all TrialFinderV2 environments. Test container definition loading in TrialFinderV2Config.cs code. Deploy TrialFinderV2EcsStack with updated configuration and verify containers use settings from configuration files. Test environment-specific overrides work correctly across all TrialFinderV2 config files."
          },
          {
            "id": 5,
            "title": "Update GitHub Actions pipeline for TrialFinderV2 multi-stack deployment",
            "description": "Create stack configuration file and update GitHub Actions workflows to support independent deployment of TrialFinderV2AlbStack, TrialFinderV2EcsStack, and TrialFinderV2DataStack with proper dependency management.",
            "status": "done",
            "dependencies": [
              1,
              2,
              3,
              4
            ],
            "details": "Create TrialFinderV2-stack-config.json file defining deployment order (TrialFinderV2AlbStack → TrialFinderV2EcsStack → TrialFinderV2DataStack) and stack dependencies. Update infrastructure-pr.yml workflow to validate all three TrialFinderV2 stacks exist before deployment attempts. Implement separate CDK commands for diff, synth, and deploy for each TrialFinderV2 stack. Add stack existence validation step using cdk list command filtered for TrialFinderV2 stacks. Configure deployment matrix or sequential jobs respecting TrialFinderV2 dependency order. Update workflow to handle TrialFinderV2 stack-specific failures and rollback scenarios. Add conditional deployment logic based on changed files in TrialFinderV2 directory.",
            "testStrategy": "Test GitHub Actions workflow with all three TrialFinderV2 stacks. Verify deployment order is respected and dependencies are handled correctly for TrialFinderV2 application. Test workflow behavior when individual TrialFinderV2 stacks fail. Validate stack existence checks prevent deployment of non-existent TrialFinderV2 stacks. Confirm rollback capabilities work for each TrialFinderV2 stack independently."
          },
          {
            "id": 6,
            "title": "Update TrialFinderV2Stack.cs and TrialFinderV2Config.cs for multi-stack architecture",
            "description": "Modify existing TrialFinderV2Stack.cs and TrialFinderV2Config.cs files to support the new multi-stack architecture and cross-stack references.",
            "status": "done",
            "dependencies": [
              1,
              2,
              3,
              4
            ],
            "details": "Update TrialFinderV2Stack.cs to either act as a parent stack that orchestrates the three specialized stacks or modify it to work alongside the new specialized stacks. Update TrialFinderV2Config.cs to handle the new configuration structure including containerDefinitions and cross-stack reference parameters. Implement methods to parse and validate the updated configuration files. Add support for environment-specific stack naming and cross-stack dependency resolution. Ensure backward compatibility during the transition period.",
            "testStrategy": "Compile and validate the updated TrialFinderV2Stack.cs and TrialFinderV2Config.cs files. Test configuration parsing for all environment files. Verify cross-stack references are properly resolved. Deploy the updated architecture and confirm all TrialFinderV2 components work together correctly."
          }
        ]
      },
      {
        "id": 14,
        "title": "Implement enhanced task definition configuration management with container definitions and default settings",
        "description": "Enhance ECS task definition configuration management by adding taskDefinitionName field, implementing container management logic with skip functionality, establishing code defaults, and adding comprehensive validation for containerDefinitions.",
        "details": "1. Update Configuration Structure:\n   - Add 'taskDefinitionName' field to all environment configuration files (development.json, production.json, staging.json, integration.json)\n   - Update TrialFinderV2EcsStack to use taskDefinitionName as the CDK construct ID (e.g., 'TrialFinderTaskDefinition')\n   - Ensure all containerDefinitions fields are required and validated with meaningful error messages\n\n2. Container Management Logic:\n   - Modify ECS stack to not add any containers by default in the code\n   - Only add containers if taskDefinitionName is defined AND containerDefinitions array exists and is not empty\n   - Iterate through containerDefinitions array and add all non-skipped containers to the task definition\n\n3. Default Settings Implementation:\n   - Define comprehensive default settings in C# code for all ECS task definition properties not specified in JSON\n   - Implement fallback mechanism using null coalescing operators or conditional logic\n   - Include defaults for CPU, memory, network mode, execution role, and other standard properties\n\n4. Container Skip Functionality:\n   - Add optional 'skip' boolean field at container level in containerDefinitions schema\n   - Set default skip value to false when not specified\n   - Implement conditional logic to exclude containers where skip is true from task definition creation\n\n5. Environment Variables Cleanup:\n   - Remove environment-specific settings from JSON configuration files\n   - Move environment-specific logic to code defaults using environment detection\n   - Ensure all stacks in the solution use consistent default settings\n\n6. Validation Requirements:\n   - Add comprehensive validation for required containerDefinitions fields (name, image, essential, etc.)\n   - Validate taskDefinitionName follows CDK construct identifier naming conventions\n   - Implement try-catch blocks with descriptive error messages for configuration parsing failures\n   - Add unit tests for configuration validation logic",
        "testStrategy": "1. Configuration Validation Testing:\n   - Test with missing taskDefinitionName and verify appropriate error handling\n   - Test with invalid containerDefinitions structure and confirm validation errors\n   - Verify that containers with skip=true are excluded from task definition\n   - Test default value application when optional fields are missing from JSON\n\n2. ECS Stack Deployment Testing:\n   - Deploy TrialFinderV2EcsStack with updated configuration to development environment\n   - Verify task definition is created with correct construct ID matching taskDefinitionName\n   - Confirm only non-skipped containers are added to the task definition\n   - Validate that default settings are applied for missing configuration values\n\n3. Configuration File Testing:\n   - Test each environment configuration file (development, staging, production, integration)\n   - Verify containerDefinitions array is properly parsed and validated\n   - Confirm environment-specific settings have been removed and defaults are used\n   - Test configuration inheritance and override behavior\n\n4. Error Handling Testing:\n   - Test with malformed JSON configuration and verify graceful error handling\n   - Test with missing required fields and confirm meaningful error messages\n   - Verify CDK construct ID validation prevents invalid naming conventions\n   - Test rollback capabilities when configuration validation fails",
        "status": "done",
        "dependencies": [
          13
        ],
        "priority": "medium",
        "subtasks": [
          {
            "id": 1,
            "title": "Update configuration structure with taskDefinitionName field",
            "description": "Add taskDefinitionName field to all environment configuration files and update the ECS stack to use it as the CDK construct ID.",
            "dependencies": [],
            "details": "Add 'taskDefinitionName' field to development.json, production.json, staging.json, and integration.json configuration files. Update TrialFinderV2EcsStack.cs to read this field and use it as the CDK construct ID (e.g., 'TrialFinderTaskDefinition'). Ensure the field is properly validated and follows CDK construct identifier naming conventions.",
            "status": "done",
            "testStrategy": "Verify configuration files can be parsed successfully and taskDefinitionName is properly read by the ECS stack. Test with valid and invalid construct ID values to ensure proper validation."
          },
          {
            "id": 2,
            "title": "Implement container management logic with conditional container addition",
            "description": "Modify ECS stack to only add containers when taskDefinitionName is defined and containerDefinitions array exists and is not empty.",
            "dependencies": [
              1
            ],
            "details": "Update TrialFinderV2EcsStack.cs to check if taskDefinitionName is defined AND containerDefinitions array exists and is not empty before adding any containers. Remove any default container creation logic. Implement iteration through containerDefinitions array to add all non-skipped containers to the task definition.",
            "status": "done",
            "testStrategy": "Test scenarios with missing taskDefinitionName, empty containerDefinitions array, and valid configurations. Verify no containers are added when conditions are not met."
          },
          {
            "id": 3,
            "title": "Add container skip functionality and validation",
            "description": "Implement optional 'skip' boolean field for containers and add comprehensive validation for containerDefinitions.",
            "dependencies": [
              2
            ],
            "details": "Add optional 'skip' boolean field to container schema in containerDefinitions with default value of false. Implement conditional logic to exclude containers where skip is true from task definition creation. Add comprehensive validation for required containerDefinitions fields (name, image, essential, etc.) with descriptive error messages.",
            "status": "done",
            "testStrategy": "Test containers with skip=true are excluded from task definition. Validate that missing required fields in containerDefinitions trigger appropriate error messages."
          },
          {
            "id": 4,
            "title": "Implement comprehensive default settings and fallback mechanisms",
            "description": "Define comprehensive default settings in C# code for all ECS task definition properties not specified in JSON configuration.",
            "dependencies": [
              3
            ],
            "details": "Create default settings for CPU, memory, network mode, execution role, and other standard ECS task definition properties. Implement fallback mechanism using null coalescing operators or conditional logic. Remove environment-specific settings from JSON configuration files and move environment-specific logic to code defaults using environment detection.",
            "status": "done",
            "testStrategy": "Test task definitions are created with appropriate defaults when properties are not specified in configuration. Verify environment-specific defaults are applied correctly based on environment detection."
          },
          {
            "id": 5,
            "title": "Add comprehensive validation and error handling with unit tests",
            "description": "Implement robust validation, error handling with try-catch blocks, and create unit tests for configuration validation logic.",
            "dependencies": [
              4
            ],
            "details": "Add try-catch blocks with descriptive error messages for configuration parsing failures. Validate taskDefinitionName follows CDK construct identifier naming conventions. Implement comprehensive validation for all required fields and configuration structure. Create unit tests for configuration validation logic covering success and failure scenarios.",
            "status": "done",
            "testStrategy": "Create unit tests that cover configuration parsing success cases, validation failures, and error handling. Test edge cases like malformed JSON, missing required fields, and invalid naming conventions."
          }
        ]
      },
      {
        "id": 15,
        "title": "Update ALB health check to port 8080 and redeploy TrialFinderV2 services",
        "description": "Modify the Application Load Balancer health check configuration to use root path (/) on port 8080, then redeploy both TrialFinderV2 ALB and ECS services to apply the changes.",
        "details": "1. Update ALB Target Group Health Check Configuration:\n   - Use AWS CLI with to-dev-admin profile to modify the target group health check\n   - Update health check path from current path to root path (/)\n   - Change health check port from current port to 8080\n   - Use aws elbv2 modify-target-group --target-group-arn <arn> --health-check-path / --health-check-port 8080\n   - Verify health check protocol remains HTTP and configure appropriate timeout/interval settings\n\n2. Update Container Port Configuration:\n   - Modify TrialFinderV2EcsStack container definitions to expose port 8080\n   - Update containerDefinitions in configuration files (development.json, production.json, staging.json)\n   - Ensure container port mappings align with health check port requirements\n   - Update any environment variables or configuration that references the health check endpoint\n\n3. Redeploy TrialFinderV2 Infrastructure:\n   - Deploy TrialFinderV2AlbStack using CDK to apply ALB configuration changes\n   - Deploy TrialFinderV2EcsStack using CDK to update ECS service with new container configurations\n   - Monitor deployment progress and ensure zero-downtime deployment\n   - Verify target group health checks pass after redeployment",
        "testStrategy": "1. Verify Health Check Configuration:\n   - Run aws elbv2 describe-target-groups to confirm health check path is / and port is 8080\n   - Check target group health status using aws elbv2 describe-target-health\n   - Validate that targets show as 'healthy' after configuration changes\n\n2. Test Application Connectivity:\n   - Perform HTTP GET request to ALB DNS name on port 80/443 to verify application accessibility\n   - Test health check endpoint directly: curl http://<container-ip>:8080/ and verify 200 response\n   - Monitor CloudWatch metrics for target group healthy host count\n\n3. Validate ECS Service Deployment:\n   - Confirm ECS service deployment completes successfully without errors\n   - Verify running task count matches desired count in ECS console\n   - Check ECS service events for any deployment issues or health check failures\n   - Test end-to-end application functionality through ALB to ensure proper routing",
        "status": "pending",
        "dependencies": [
          12,
          13,
          14
        ],
        "priority": "medium",
        "subtasks": []
      }
    ],
    "metadata": {
      "version": "1.0",
      "created": "2025-01-12T00:21:00.000Z",
      "description": "Tasks for master context",
<<<<<<< HEAD
      "updated": "2025-07-14T01:56:22.143Z"
=======
      "updated": "2025-07-14T00:39:27.092Z"
>>>>>>> a62b8283
    }
  }
}<|MERGE_RESOLUTION|>--- conflicted
+++ resolved
@@ -496,11 +496,8 @@
         "description": "Add a new HTTPS listener on port 443 to the TrialFinderV2 ALB with SSL certificates and routing rules, and update the existing port 80 listener with matching routing rules.",
         "details": "1. Create HTTPS Listener on Port 443:\n   - Use AWS CLI with to-dev-admin profile to add listener to existing ALB\n   - Configure default SSL certificate: arn:aws:acm:us-east-2:615299752206:certificate/087ea311-2df9-4f71-afc1-b995a8576533\n   - Add SNI certificates using aws elbv2 add-listener-certificates:\n     * arn:aws:acm:us-east-2:615299752206:certificate/e9d39d56-c08c-4880-9c1a-da8361ee4f3e\n     * arn:aws:acm:us-east-2:615299752206:certificate/087ea311-2df9-4f71-afc1-b995a8576533\n   - Set SSL policy to ELBSecurityPolicy-TLS-1-2-2017-01 or latest recommended\n\n2. Configure Listener Rules for Port 443:\n   - Rule 1: Path pattern '/app/*' forwards to TrialFinderTargetGroup\n   - Rule 2: Default action forwards to TrialFinderTargetGroup\n   - Set appropriate priority values (100 for path rule, default for catch-all)\n   - Use aws elbv2 create-rule for each routing rule\n\n3. Update Existing Port 80 Listener:\n   - Retrieve current listener ARN using aws elbv2 describe-listeners\n   - Delete existing rules if different from required configuration\n   - Create matching rules: '/app/*' pattern and default both to TrialFinderTargetGroup\n   - Ensure rule priorities are consistent between HTTP and HTTPS listeners\n\n4. Validate Target Group Association:\n   - Confirm TrialFinderTargetGroup exists and is healthy\n   - Verify target group is in same VPC as ALB\n   - Check target group health check configuration is appropriate for both listeners",
         "testStrategy": "1. Verify HTTPS Listener Configuration:\n   - Run aws elbv2 describe-listeners to confirm port 443 listener exists with correct SSL certificates\n   - Test HTTPS connectivity: curl -k https://<alb-dns-name>/app/test and verify response\n   - Validate SNI certificate configuration using openssl s_client -connect <alb-dns>:443 -servername <domain>\n\n2. Test Routing Rules:\n   - Test path rule: curl https://<alb-dns>/app/health should route to TrialFinderTargetGroup\n   - Test default rule: curl https://<alb-dns>/other-path should route to TrialFinderTargetGroup\n   - Repeat same tests for HTTP port 80 listener\n   - Verify both listeners have identical routing behavior\n\n3. SSL Certificate Validation:\n   - Check certificate chain using SSL labs or similar tool\n   - Verify all configured certificates are valid and not expired\n   - Test certificate selection for different SNI hostnames\n\n4. Target Group Health:\n   - Run aws elbv2 describe-target-health to confirm targets are healthy\n   - Monitor ALB access logs for successful request routing\n   - Verify no 5xx errors in CloudWatch metrics for the ALB",
-<<<<<<< HEAD
-        "status": "done",
-=======
-        "status": "in-progress",
->>>>>>> a62b8283
+
+        "status": "done",
         "dependencies": [
           3,
           8
@@ -513,11 +510,7 @@
             "description": "Add a new HTTPS listener on port 443 to the existing TrialFinderV2 ALB with proper SSL certificate configuration and security policy",
             "dependencies": [],
             "details": "Use AWS CLI with to-dev-admin profile to create HTTPS listener. Configure default SSL certificate (arn:aws:acm:us-east-2:615299752206:certificate/087ea311-2df9-4f71-afc1-b995a8576533). Set SSL security policy to ELBSecurityPolicy-TLS-1-2-2017-01 or latest recommended. Use aws elbv2 create-listener command with LoadBalancerArn, Port 443, Protocol HTTPS, and Certificates parameter.",
-<<<<<<< HEAD
-            "status": "done",
-=======
-            "status": "in-progress",
->>>>>>> a62b8283
+            "status": "done",
             "testStrategy": "Verify listener creation using aws elbv2 describe-listeners and test basic HTTPS connectivity with curl -k https://<alb-dns-name>"
           },
           {
@@ -740,11 +733,7 @@
       "version": "1.0",
       "created": "2025-01-12T00:21:00.000Z",
       "description": "Tasks for master context",
-<<<<<<< HEAD
       "updated": "2025-07-14T01:56:22.143Z"
-=======
-      "updated": "2025-07-14T00:39:27.092Z"
->>>>>>> a62b8283
     }
   }
 }
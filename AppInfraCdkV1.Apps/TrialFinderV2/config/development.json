--- conflicted
+++ resolved
@@ -73,15 +73,6 @@
               "ZipCodeApi__ApiKey",
               "MmrfConfigurations__ClientId",
               "test-secret"
-<<<<<<< HEAD
-            ]
-          },
-          {
-            "name": "trial-loader",
-            "image": "placeholder",
-            "cpu": 0,
-            "essential": false,
-=======
             ],
             "mountPoints": [],
             "volumesFrom": [],
@@ -98,7 +89,6 @@
               "secretOptions": []
             },
             "systemControls": [],
->>>>>>> 1b7b85f6
             "healthCheck": {
               "command": [
                 "CMD-SHELL",
@@ -108,14 +98,7 @@
               "timeout": 5,
               "retries": 3,
               "startPeriod": 60
-<<<<<<< HEAD
-            },
-            "secrets": [
-              "test-secret"
-            ]
-=======
             }
->>>>>>> 1b7b85f6
           }
         ]
       }

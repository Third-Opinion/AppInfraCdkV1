{
  "useDedicatedBaseStack": true,
  "baseStackType": "TrialFinderV2",
  "ecsConfiguration": {
    "taskDefinition": [
      {
<<<<<<< HEAD
        "taskDefinitionName": "web-application",
        "taskType": "WebApplication",
=======
        "taskDefinitionName": "main",
>>>>>>> 487cbb25
        "cpu": 1024,
        "memory": 2048,
        "containerDefinitions": [
          {
            "name": "trial-finder-v2",
            "image": "placeholder",
            "repository": {
              "type": "webapp",
              "description": "Main TrialFinder web application",
              "imageScanOnPush": true,
              "removalPolicy": "RETAIN"
            },
            "cpu": 0,
            "portMappings": [
              {
                "name": "trial-finder-v2-8080-tcp",
                "containerPort": 8080,
                "hostPort": 8080,
                "protocol": "tcp",
                "appProtocol": "http"
              },
              {
                "name": "trial-finder-v2-80-tcp",
                "containerPort": 80,
                "hostPort": 80,
                "protocol": "tcp",
                "appProtocol": "http"
              }
            ],
            "essential": true,
            "secrets": [
              "OpenAiOptions__ApiKey",
              "GoogleMaps__ApiKey",
              "MmrfConfigurations__ClientSecret",
              "ZipCodeApi__ApiKey",
              "MmrfConfigurations__ClientId",
              "Cognito__ClientId",
              "Cognito__ClientSecret",
              "Cognito__UserPoolId",
              "Cognito__Domain"
            ],
            "mountPoints": [],
            "volumesFrom": [],
            "logConfiguration": {
              "logDriver": "awslogs",
              "options": {
                "awslogs-group": "/ecs/trial-finder-v2",
                "mode": "non-blocking",
                "max-buffer-size": "25m",
                "awslogs-region": "us-east-2",
                "awslogs-stream-prefix": "ecs"
              },
              "secretOptions": []
            },
            "healthCheck": {
                "command": [
                    "CMD-SHELL",
                    "/bin/sh -c 'wget -q -O - http://localhost:8080/health || exit 1'"
                ],
                "interval": 30,
                "timeout": 5,
                "retries": 3
            },
            "systemControls": []
          }
        ]
      },
      {
<<<<<<< HEAD
        "taskDefinitionName": "loader-scheduled-job",
        "taskType": "ScheduledJob",
        "scheduleExpression": "cron(0 */6 * * * *)",
        "jobTimeout": 3600,
        "cpu": 512,
        "memory": 1024,
        "retryPolicy": {
          "maxRetryAttempts": 3,
          "retryDelaySeconds": 300,
          "useExponentialBackoff": true,
          "maxRetryDelaySeconds": 3600
        },
        "deadLetterQueue": {
          "enabled": false,
          "maxReceiveCount": 3
        },
=======
        "taskDefinitionName": "loader",
        "cpu": 512,
        "memory": 1024,
        "scheduleExpression": "cron(0/15 * * * ? *)",
>>>>>>> 487cbb25
        "containerDefinitions": [
          {
            "name": "trial-finder-v2-loader",
            "image": "placeholder",
            "repository": {
              "type": "loader",
              "description": "Background loader service for scheduled data processing",
              "imageScanOnPush": true,
              "removalPolicy": "RETAIN"
            },
            "cpu": 0,
            "portMappings": [],
            "essential": true,
            "secrets": [
              "OpenAiOptions__ApiKey",
              "GoogleMaps__ApiKey",
              "MmrfConfigurations__ClientSecret",
              "ZipCodeApi__ApiKey",
              "MmrfConfigurations__ClientId",
              "Cognito__ClientId",
              "Cognito__ClientSecret",
              "Cognito__UserPoolId",
              "Cognito__Domain"
            ],
            "mountPoints": [],
            "volumesFrom": [],
            "logConfiguration": {
              "logDriver": "awslogs",
              "options": {
                "awslogs-group": "/ecs/trial-finder-v2-loader",
                "mode": "non-blocking",
                "max-buffer-size": "25m",
                "awslogs-region": "us-east-2",
                "awslogs-stream-prefix": "ecs"
              },
              "secretOptions": []
            },
            "systemControls": [],
            "disableHealthCheck": true
          }
        ]
      }
    ]
  }
}<|MERGE_RESOLUTION|>--- conflicted
+++ resolved
@@ -4,12 +4,7 @@
   "ecsConfiguration": {
     "taskDefinition": [
       {
-<<<<<<< HEAD
-        "taskDefinitionName": "web-application",
-        "taskType": "WebApplication",
-=======
         "taskDefinitionName": "main",
->>>>>>> 487cbb25
         "cpu": 1024,
         "memory": 2048,
         "containerDefinitions": [
@@ -78,36 +73,17 @@
         ]
       },
       {
-<<<<<<< HEAD
-        "taskDefinitionName": "loader-scheduled-job",
-        "taskType": "ScheduledJob",
-        "scheduleExpression": "cron(0 */6 * * * *)",
-        "jobTimeout": 3600,
-        "cpu": 512,
-        "memory": 1024,
-        "retryPolicy": {
-          "maxRetryAttempts": 3,
-          "retryDelaySeconds": 300,
-          "useExponentialBackoff": true,
-          "maxRetryDelaySeconds": 3600
-        },
-        "deadLetterQueue": {
-          "enabled": false,
-          "maxReceiveCount": 3
-        },
-=======
         "taskDefinitionName": "loader",
         "cpu": 512,
         "memory": 1024,
         "scheduleExpression": "cron(0/15 * * * ? *)",
->>>>>>> 487cbb25
         "containerDefinitions": [
           {
             "name": "trial-finder-v2-loader",
             "image": "placeholder",
             "repository": {
               "type": "loader",
-              "description": "Background loader service for scheduled data processing",
+              "description": "Background loader service",
               "imageScanOnPush": true,
               "removalPolicy": "RETAIN"
             },

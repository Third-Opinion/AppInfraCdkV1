{
  "vpcNamePattern": "prod-shared-vpc-ue2-main",
  "ecsConfiguration": {
    "taskDefinition": [
      {
        "taskDefinitionName": "main",
        "containerDefinitions": [
<<<<<<< HEAD
        {
          "name": "doc-nlp-service-web",
          "image": "placeholder",
          "cpu": 0,
          "portMappings": [
            {
              "containerPort": 8080,
              "hostPort": 8080,
              "protocol": "tcp",
              "appProtocol": "http"
            }
          ],
          "essential": false,
          "secrets": [
            "test-secret"
          ]
        }
      ]
=======
          {
            "name": "trial-finder-v2",
            "image": "placeholder",
            "cpu": 0,
            "portMappings": [
              {
                "name": "trial-finder-v2-8080-tcp",
                "containerPort": 8080,
                "hostPort": 8080,
                "protocol": "tcp",
                "appProtocol": "http"
              },
              {
                "name": "trial-finder-v2-80-tcp",
                "containerPort": 80,
                "hostPort": 80,
                "protocol": "tcp",
                "appProtocol": "http"
              }
            ],
            "essential": true,
            "secrets": [
              "OpenAiOptions__ApiKey",
              "GoogleMaps__ApiKey",
              "MmrfConfigurations__ClientSecret",
              "ZipCodeApi__ApiKey",
              "MmrfConfigurations__ClientId",
              "Cognito__ClientId",
              "Cognito__ClientSecret",
              "Cognito__UserPoolId",
              "Cognito__Domain"
            ],
            "mountPoints": [],
            "volumesFrom": [],
            "logConfiguration": {
              "logDriver": "awslogs",
              "options": {
                "awslogs-group": "/ecs/trial-finder-v2",
                "mode": "non-blocking",
                "awslogs-create-group": "true",
                "max-buffer-size": "25m",
                "awslogs-region": "us-east-2",
                "awslogs-stream-prefix": "ecs"
              },
              "secretOptions": []
            },
            "healthCheck": {
              "command": [
                "CMD-SHELL",
                "/bin/sh -c 'wget -q -O - http://localhost:8080/health || exit 1'"
              ],
              "interval": 30,
              "timeout": 5,
              "retries": 3
            },
            "systemControls": []
          },
          {
            "name": "trial-finder-v2-loader",
            "image": "placeholder",
            "cpu": 0,
            "portMappings": [],
            "essential": false,
            "secrets": [
              "OpenAiOptions__ApiKey",
              "GoogleMaps__ApiKey",
              "MmrfConfigurations__ClientSecret",
              "ZipCodeApi__ApiKey",
              "MmrfConfigurations__ClientId",
              "Cognito__ClientId",
              "Cognito__ClientSecret",
              "Cognito__UserPoolId",
              "Cognito__Domain"
            ],
            "mountPoints": [],
            "volumesFrom": [],
            "logConfiguration": {
              "logDriver": "awslogs",
              "options": {
                "awslogs-group": "/ecs/trial-finder-v2-loader",
                "mode": "non-blocking",
                "awslogs-create-group": "true",
                "max-buffer-size": "25m",
                "awslogs-region": "us-east-2",
                "awslogs-stream-prefix": "ecs"
              },
              "secretOptions": []
            },
            "systemControls": [],
            "disableHealthCheck": true
          }
        ]
>>>>>>> 7dd9adb1
      }
    ]
  }
}<|MERGE_RESOLUTION|>--- conflicted
+++ resolved
@@ -5,26 +5,6 @@
       {
         "taskDefinitionName": "main",
         "containerDefinitions": [
-<<<<<<< HEAD
-        {
-          "name": "doc-nlp-service-web",
-          "image": "placeholder",
-          "cpu": 0,
-          "portMappings": [
-            {
-              "containerPort": 8080,
-              "hostPort": 8080,
-              "protocol": "tcp",
-              "appProtocol": "http"
-            }
-          ],
-          "essential": false,
-          "secrets": [
-            "test-secret"
-          ]
-        }
-      ]
-=======
           {
             "name": "trial-finder-v2",
             "image": "placeholder",
@@ -117,7 +97,6 @@
             "disableHealthCheck": true
           }
         ]
->>>>>>> 7dd9adb1
       }
     ]
   }

--- conflicted
+++ resolved
@@ -503,34 +503,9 @@
     {
         var repositoryName = context.Namer.EcrRepository("web");
         
-<<<<<<< HEAD
+        //TODO we should be able to create one here and not assume one is there
         // Import existing ECR repository instead of creating new one
         var repository = Repository.FromRepositoryName(this, "TrialFinderRepository", repositoryName);
-=======
-        var repository = new Repository(this, "TrialFinderRepository", new RepositoryProps
-        {
-            RepositoryName = repositoryName,
-            ImageScanOnPush = true,
-            LifecycleRules = new[]
-            {
-                new Amazon.CDK.AWS.ECR.LifecycleRule
-                {
-                    Description = "Delete untagged images after 7 days",
-                    MaxImageAge = Duration.Days(7),
-                    TagStatus = TagStatus.UNTAGGED,
-                    RulePriority = 1
-                },
-                new Amazon.CDK.AWS.ECR.LifecycleRule
-                {
-                    Description = "Keep only the latest 4 images",
-                    MaxImageCount = 40,
-                    RulePriority = 2
-                }
-            },
-            RemovalPolicy = RemovalPolicy.RETAIN_ON_UPDATE_OR_DELETE
-
-        });
->>>>>>> 9a46e9fb
 
         // Note: ECR pull permissions will be granted to the ECS execution role 
         // when the task definition is created

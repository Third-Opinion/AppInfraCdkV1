--- conflicted
+++ resolved
@@ -204,17 +204,6 @@
             ? context.Namer.EcsTaskDefinition(firstTaskDef.TaskDefinitionName)
             : context.Namer.EcsTaskDefinition("web");
 
-<<<<<<< HEAD
-        // Get environment-appropriate compute sizing
-        var (vCpu, memoryMb) = AppInfraCdkV1.Core.Configuration.EnvironmentSizing.GetComputeSize(context.Environment.Name);
-        var cpuUnits = (int)(vCpu * 1024); // Convert vCPU to CPU units (1 vCPU = 1024 CPU units)
-        
-        Console.WriteLine($"📊 Using environment-appropriate sizing:");
-        Console.WriteLine($"   Environment: {context.Environment.Name}");
-        Console.WriteLine($"   CPU: {vCpu} vCPU ({cpuUnits} CPU units)");
-        Console.WriteLine($"   Memory: {memoryMb} MB");
-        
-=======
         // Get CPU and memory from configuration or use defaults
         var taskCpu = firstTaskDef?.Cpu ?? 256;
         var taskMemory = firstTaskDef?.Memory ?? 512;
@@ -223,19 +212,13 @@
         Console.WriteLine($"   CPU: {taskCpu} units");
         Console.WriteLine($"   Memory: {taskMemory} MB");
 
->>>>>>> 62e415fd
         // Create Fargate task definition
         var taskDefinition = new FargateTaskDefinition(this, taskDefinitionName,
             new FargateTaskDefinitionProps
             {
                 Family = taskDefinitionName,
-<<<<<<< HEAD
-                MemoryLimitMiB = memoryMb,
-                Cpu = cpuUnits,
-=======
                 MemoryLimitMiB = taskMemory,
                 Cpu = taskCpu,
->>>>>>> 62e415fd
                 TaskRole = CreateTaskRole(),
                 ExecutionRole = CreateExecutionRole(logGroup),
                 RuntimePlatform = new RuntimePlatform

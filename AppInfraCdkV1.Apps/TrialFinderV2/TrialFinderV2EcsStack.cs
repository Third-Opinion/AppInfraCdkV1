using System.Linq;
using Amazon.CDK;
using Amazon.CDK.AWS.EC2;
using Amazon.CDK.AWS.ECS;
<<<<<<< HEAD
=======
using Amazon.CDK.AWS.ElasticLoadBalancingV2;
using Amazon.CDK.AWS.IAM;
using Amazon.CDK.AWS.Logs;
>>>>>>> 487cbb25
using AppInfraCdkV1.Apps.TrialFinderV2.Configuration;
using AppInfraCdkV1.Apps.TrialFinderV2.Services;
using AppInfraCdkV1.Apps.TrialFinderV2.Builders;
using AppInfraCdkV1.Core.Configuration;
using AppInfraCdkV1.Core.Models;
using Constructs;

namespace AppInfraCdkV1.Apps.TrialFinderV2;

/// <summary>
/// ECS Stack for TrialFinder V2 application
/// 
/// This stack manages ECS Fargate services with the following features:
/// - Modular architecture using focused service classes
/// - Two-task architecture: web application + scheduled loader
/// - Automatic secret management with existence checking
/// - Container configuration from JSON files
/// - Integration with Application Load Balancer
/// - Environment-specific resource sizing
/// - Comprehensive IAM roles and permissions
/// - Dedicated base stack infrastructure for complete isolation
/// 
<<<<<<< HEAD
/// Architecture:
/// - Web Application: Continuous ECS service with ALB integration
/// - Loader: ECS scheduled task using EventBridge rules
/// - All logic delegated to specialized service classes
=======
/// Secret Management:
/// The stack checks if secrets already exist in AWS Secrets Manager before creating new ones.
/// This prevents CDK from attempting to recreate secrets that already exist, which would cause
/// deployment failures. Existing secrets are imported and referenced, while missing secrets
/// are created with generated values.
/// 
/// Base Stack Integration:
/// This stack now uses the dedicated TrialFinderV2 base stack for VPC, security groups,
/// database, and other shared infrastructure, ensuring complete isolation from other applications.
>>>>>>> 487cbb25
/// </summary>
public class TrialFinderV2EcsStack : Stack
{
    private readonly DeploymentContext _context;
    private readonly ConfigurationLoader _configLoader;
<<<<<<< HEAD
    private readonly SecretManager _secretManager;
    private readonly EcrRepositoryManager _ecrRepositoryManager;
    private readonly EcsServiceFactory _ecsServiceFactory;
    private readonly SecurityGroupManager _securityGroupManager;
    private readonly IamRoleBuilder _iamRoleBuilder;
    private readonly OutputExporter _outputExporter;
    private readonly LoggingManager _loggingManager;
    private ICluster? _cluster;
=======
    
    // Service dependencies
    private readonly SecretManager _secretManager;
    private readonly EcrRepositoryManager _ecrRepositoryManager;
    private readonly LoggingManager _loggingManager;
    private readonly OutputExporter _outputExporter;
    private readonly IamRoleBuilder _iamRoleBuilder;
    private readonly ContainerConfigurationService _containerConfigurationService;
    private readonly EcsServiceFactory _ecsServiceFactory;
    
    private IRole? _githubActionsRole;
>>>>>>> 487cbb25

    public TrialFinderV2EcsStack(Construct scope,
        string id,
        IStackProps props,
        DeploymentContext context)
        : base(scope, id, props)
    {
        _context = context;
        _configLoader = new ConfigurationLoader();

        // Initialize services
        _secretManager = new SecretManager(this, "SecretManager", context);
        _ecrRepositoryManager = new EcrRepositoryManager(this, "EcrRepositoryManager", context);
<<<<<<< HEAD
        _outputExporter = new OutputExporter(this, "OutputExporter", context);
        _loggingManager = new LoggingManager(this, "LoggingManager", context);
        _ecsServiceFactory = new EcsServiceFactory(this, "EcsServiceFactory", context, _secretManager, _ecrRepositoryManager, _loggingManager, _outputExporter);
        _securityGroupManager = new SecurityGroupManager(this, "SecurityGroupManager", context);
        _iamRoleBuilder = new IamRoleBuilder(this, "IamRoleBuilder", context);

        // Load configuration including VPC name pattern
=======
        _loggingManager = new LoggingManager(this, "LoggingManager", context);
        _outputExporter = new OutputExporter(this, "OutputExporter", context);
        _iamRoleBuilder = new IamRoleBuilder(this, "IamRoleBuilder", context);
        
        // Initialize ContainerConfigurationService
        _containerConfigurationService = new ContainerConfigurationService(this, "ContainerConfigurationService", context, _secretManager);
        
        // Initialize EcsServiceFactory with all dependencies
        _ecsServiceFactory = new EcsServiceFactory(this, "EcsServiceFactory", context, 
            _secretManager, _ecrRepositoryManager, _loggingManager, _outputExporter, _iamRoleBuilder, _containerConfigurationService);

        // Load configuration including base stack configuration
>>>>>>> 487cbb25
        var fullConfig = _configLoader.LoadFullConfig(context.Environment.Name);

        // Create VPC reference using dedicated TrialFinderV2 base stack
        var vpc = CreateDedicatedVpcReference(context);

        // Import ALB stack outputs
        var albOutputs = ImportAlbStackOutputs();

        // Import Cognito stack outputs
        var cognitoOutputs = ImportCognitoStackOutputs();

        // Create ECS cluster
<<<<<<< HEAD
        _cluster = CreateEcsCluster(vpc, context);

        // Create ECR repositories for TrialFinder containers
        _ecrRepositoryManager.CreateEcrRepositories(context);

        // Create ECS services with containers from configuration
        _ecsServiceFactory.CreateServicesAndTasks(_cluster, albOutputs, cognitoOutputs);

        // Export secret ARNs for all created secrets
        _secretManager.ExportSecretArns();

        // Export cluster information
        _outputExporter.ExportClusterOutputs(_cluster);

        // Export ECR repository information
        _ecrRepositoryManager.ExportEcrRepositoryOutputs();

        // Create GitHub Actions ECS deployment role
        CreateGitHubActionsEcsDeployRole(context);
    }

    /// <summary>
    /// Create GitHub Actions ECS deployment role using IamRoleBuilder
    /// </summary>
    private void CreateGitHubActionsEcsDeployRole(DeploymentContext context)
    {
        var role = _iamRoleBuilder.CreateGitHubActionsRole();

        // Export the role ARN using OutputExporter service
        _outputExporter.ExportGitHubActionsEcsDeployRole(role);
=======
        var cluster = CreateEcsCluster(vpc, context);

        // Create ECR repositories from configuration (using service)
        _ecrRepositoryManager.CreateEcrRepositories(context);

        // Create GitHub Actions deployment role (using service)
        _githubActionsRole = _iamRoleBuilder.CreateGitHubActionsRole();

        // Create ECS service using the factory service
        _ecsServiceFactory.CreateServicesAndTasks(cluster, albOutputs, cognitoOutputs);

        // Export outputs using services
        _secretManager.ExportSecretArns();
        _ecrRepositoryManager.ExportEcrRepositoryOutputs();
>>>>>>> 487cbb25
    }

    /// <summary>
    /// Create VPC reference using dedicated TrialFinderV2 base stack exports
    /// </summary>
    private IVpc CreateDedicatedVpcReference(DeploymentContext context)
    {
<<<<<<< HEAD
        if (string.IsNullOrWhiteSpace(vpcNamePattern))
        {
            throw new ArgumentException("VPC name pattern is required for VPC lookup", nameof(vpcNamePattern));
        }

        // Import VPC attributes from shared stack
        var vpcId = Fn.ImportValue($"{context.Environment.Name}-vpc-id");
        var vpcCidr = Fn.ImportValue($"{context.Environment.Name}-vpc-cidr");
        var availabilityZones = Fn.ImportListValue($"{context.Environment.Name}-vpc-azs", 3);
        var publicSubnetIds = Fn.ImportListValue($"{context.Environment.Name}-public-subnet-ids", 3);
        var privateSubnetIds = Fn.ImportListValue($"{context.Environment.Name}-private-subnet-ids", 3);
        var isolatedSubnetIds = Fn.ImportListValue($"{context.Environment.Name}-isolated-subnet-ids", 3);
        
        // Use VPC attributes to create reference
        var vpc = Vpc.FromVpcAttributes(this, "SharedVpc", new VpcAttributes
=======
        // Import VPC attributes from dedicated TrialFinderV2 base stack
        var vpcId = Fn.ImportValue($"tf2-{context.Environment.Name}-vpc-id");
        
        // Import individual subnet IDs (assuming 3 AZs)
        var publicSubnet1 = Fn.ImportValue($"tf2-{context.Environment.Name}-public-subnet-1-id");
        var publicSubnet2 = Fn.ImportValue($"tf2-{context.Environment.Name}-public-subnet-2-id");
        var publicSubnet3 = Fn.ImportValue($"tf2-{context.Environment.Name}-public-subnet-3-id");
        
        var privateSubnet1 = Fn.ImportValue($"tf2-{context.Environment.Name}-private-subnet-1-id");
        var privateSubnet2 = Fn.ImportValue($"tf2-{context.Environment.Name}-private-subnet-2-id");
        var privateSubnet3 = Fn.ImportValue($"tf2-{context.Environment.Name}-private-subnet-3-id");
        
        var isolatedSubnet1 = Fn.ImportValue($"tf2-{context.Environment.Name}-isolated-subnet-1-id");
        var isolatedSubnet2 = Fn.ImportValue($"tf2-{context.Environment.Name}-isolated-subnet-2-id");
        var isolatedSubnet3 = Fn.ImportValue($"tf2-{context.Environment.Name}-isolated-subnet-3-id");
        
        // Use VPC attributes to create reference with individual subnet IDs
        return Vpc.FromVpcAttributes(this, "TrialFinderV2DedicatedVpc", new VpcAttributes
>>>>>>> 487cbb25
        {
            VpcId = vpcId,
            VpcCidrBlock = "10.0.0.0/16", // Known CIDR from our base stack
            AvailabilityZones = new[] { "us-east-2a", "us-east-2b", "us-east-2c" },
            PublicSubnetIds = new[] { publicSubnet1, publicSubnet2, publicSubnet3 },
            PrivateSubnetIds = new[] { privateSubnet1, privateSubnet2, privateSubnet3 },
            IsolatedSubnetIds = new[] { isolatedSubnet1, isolatedSubnet2, isolatedSubnet3 }
        });

        Console.WriteLine($"🔗 Using VPC: {vpc.VpcId}");
        return vpc;
    }

    /// <summary>
    /// Import outputs from the ALB stack and base stack
    /// </summary>
    private AppInfraCdkV1.Apps.TrialFinderV2.Services.AlbStackOutputs ImportAlbStackOutputs()
    {
        var targetGroupArn
            = Fn.ImportValue(
                $"{_context.Environment.Name}-{_context.Application.Name}-target-group-arn");
        
        // Import ECS security group directly from base stack instead of ALB stack
        var ecsSecurityGroupId
            = Fn.ImportValue($"tf2-{_context.Environment.Name}-ecs-sg-id");

        return new AppInfraCdkV1.Apps.TrialFinderV2.Services.AlbStackOutputs
        {
            TargetGroupArn = targetGroupArn,
            EcsSecurityGroupId = ecsSecurityGroupId
        };
    }

    /// <summary>
    /// Import outputs from the Cognito stack
    /// </summary>
    private AppInfraCdkV1.Apps.TrialFinderV2.Services.CognitoStackOutputs ImportCognitoStackOutputs()
    {
        var userPoolId = Fn.ImportValue($"{_context.Environment.Name}-{_context.Application.Name}-user-pool-id");
        var appClientId = Fn.ImportValue($"{_context.Environment.Name}-{_context.Application.Name}-app-client-id");
        var appClientSecret = Fn.ImportValue($"{_context.Environment.Name}-{_context.Application.Name}-app-client-secret");
        var domainUrl = Fn.ImportValue($"{_context.Environment.Name}-{_context.Application.Name}-cognito-domain-url");
        var domainName = Fn.ImportValue($"{_context.Environment.Name}-{_context.Application.Name}-cognito-domain-name");
        var userPoolArn = Fn.ImportValue($"{_context.Environment.Name}-{_context.Application.Name}-cognito-user-pool-arn");

        return new AppInfraCdkV1.Apps.TrialFinderV2.Services.CognitoStackOutputs
        {
            UserPoolId = userPoolId,
            AppClientId = appClientId,
            AppClientSecret = appClientSecret,
            DomainUrl = domainUrl,
            DomainName = domainName,
            UserPoolArn = userPoolArn
        };
    }

    /// <summary>
    /// Create ECS cluster
    /// </summary>
    private ICluster CreateEcsCluster(IVpc vpc, DeploymentContext context)
    {
<<<<<<< HEAD
        return new Cluster(this, "TrialFinderCluster", new ClusterProps
        {
            Vpc = vpc,
            ClusterName = context.Namer.EcsCluster()
        });
=======
        var cluster = new Cluster(this, "Cluster", new ClusterProps
        {
            ClusterName = context.Namer.EcsCluster(),
            Vpc = vpc
        });

        // Fargate capacity is enabled by default for ECS clusters
        return cluster;
    }

    /// <summary>
    /// Helper class to hold ALB stack outputs
    /// </summary>
    public class AlbStackOutputs
    {
        public string TargetGroupArn { get; set; } = "";
        public string EcsSecurityGroupId { get; set; } = "";
    }

    /// <summary>
    /// Helper class to hold Cognito stack outputs
    /// </summary>
    public class CognitoStackOutputs
    {
        public string UserPoolId { get; set; } = "";
        public string AppClientId { get; set; } = "";
        public string AppClientSecret { get; set; } = "";
        public string DomainUrl { get; set; } = "";
        public string DomainName { get; set; } = "";
        public string UserPoolArn { get; set; } = "";
>>>>>>> 487cbb25
    }
}<|MERGE_RESOLUTION|>--- conflicted
+++ resolved
@@ -2,12 +2,9 @@
 using Amazon.CDK;
 using Amazon.CDK.AWS.EC2;
 using Amazon.CDK.AWS.ECS;
-<<<<<<< HEAD
-=======
 using Amazon.CDK.AWS.ElasticLoadBalancingV2;
 using Amazon.CDK.AWS.IAM;
 using Amazon.CDK.AWS.Logs;
->>>>>>> 487cbb25
 using AppInfraCdkV1.Apps.TrialFinderV2.Configuration;
 using AppInfraCdkV1.Apps.TrialFinderV2.Services;
 using AppInfraCdkV1.Apps.TrialFinderV2.Builders;
@@ -21,8 +18,6 @@
 /// ECS Stack for TrialFinder V2 application
 /// 
 /// This stack manages ECS Fargate services with the following features:
-/// - Modular architecture using focused service classes
-/// - Two-task architecture: web application + scheduled loader
 /// - Automatic secret management with existence checking
 /// - Container configuration from JSON files
 /// - Integration with Application Load Balancer
@@ -30,12 +25,6 @@
 /// - Comprehensive IAM roles and permissions
 /// - Dedicated base stack infrastructure for complete isolation
 /// 
-<<<<<<< HEAD
-/// Architecture:
-/// - Web Application: Continuous ECS service with ALB integration
-/// - Loader: ECS scheduled task using EventBridge rules
-/// - All logic delegated to specialized service classes
-=======
 /// Secret Management:
 /// The stack checks if secrets already exist in AWS Secrets Manager before creating new ones.
 /// This prevents CDK from attempting to recreate secrets that already exist, which would cause
@@ -45,22 +34,11 @@
 /// Base Stack Integration:
 /// This stack now uses the dedicated TrialFinderV2 base stack for VPC, security groups,
 /// database, and other shared infrastructure, ensuring complete isolation from other applications.
->>>>>>> 487cbb25
 /// </summary>
 public class TrialFinderV2EcsStack : Stack
 {
     private readonly DeploymentContext _context;
     private readonly ConfigurationLoader _configLoader;
-<<<<<<< HEAD
-    private readonly SecretManager _secretManager;
-    private readonly EcrRepositoryManager _ecrRepositoryManager;
-    private readonly EcsServiceFactory _ecsServiceFactory;
-    private readonly SecurityGroupManager _securityGroupManager;
-    private readonly IamRoleBuilder _iamRoleBuilder;
-    private readonly OutputExporter _outputExporter;
-    private readonly LoggingManager _loggingManager;
-    private ICluster? _cluster;
-=======
     
     // Service dependencies
     private readonly SecretManager _secretManager;
@@ -72,7 +50,6 @@
     private readonly EcsServiceFactory _ecsServiceFactory;
     
     private IRole? _githubActionsRole;
->>>>>>> 487cbb25
 
     public TrialFinderV2EcsStack(Construct scope,
         string id,
@@ -86,15 +63,6 @@
         // Initialize services
         _secretManager = new SecretManager(this, "SecretManager", context);
         _ecrRepositoryManager = new EcrRepositoryManager(this, "EcrRepositoryManager", context);
-<<<<<<< HEAD
-        _outputExporter = new OutputExporter(this, "OutputExporter", context);
-        _loggingManager = new LoggingManager(this, "LoggingManager", context);
-        _ecsServiceFactory = new EcsServiceFactory(this, "EcsServiceFactory", context, _secretManager, _ecrRepositoryManager, _loggingManager, _outputExporter);
-        _securityGroupManager = new SecurityGroupManager(this, "SecurityGroupManager", context);
-        _iamRoleBuilder = new IamRoleBuilder(this, "IamRoleBuilder", context);
-
-        // Load configuration including VPC name pattern
-=======
         _loggingManager = new LoggingManager(this, "LoggingManager", context);
         _outputExporter = new OutputExporter(this, "OutputExporter", context);
         _iamRoleBuilder = new IamRoleBuilder(this, "IamRoleBuilder", context);
@@ -107,7 +75,6 @@
             _secretManager, _ecrRepositoryManager, _loggingManager, _outputExporter, _iamRoleBuilder, _containerConfigurationService);
 
         // Load configuration including base stack configuration
->>>>>>> 487cbb25
         var fullConfig = _configLoader.LoadFullConfig(context.Environment.Name);
 
         // Create VPC reference using dedicated TrialFinderV2 base stack
@@ -120,38 +87,6 @@
         var cognitoOutputs = ImportCognitoStackOutputs();
 
         // Create ECS cluster
-<<<<<<< HEAD
-        _cluster = CreateEcsCluster(vpc, context);
-
-        // Create ECR repositories for TrialFinder containers
-        _ecrRepositoryManager.CreateEcrRepositories(context);
-
-        // Create ECS services with containers from configuration
-        _ecsServiceFactory.CreateServicesAndTasks(_cluster, albOutputs, cognitoOutputs);
-
-        // Export secret ARNs for all created secrets
-        _secretManager.ExportSecretArns();
-
-        // Export cluster information
-        _outputExporter.ExportClusterOutputs(_cluster);
-
-        // Export ECR repository information
-        _ecrRepositoryManager.ExportEcrRepositoryOutputs();
-
-        // Create GitHub Actions ECS deployment role
-        CreateGitHubActionsEcsDeployRole(context);
-    }
-
-    /// <summary>
-    /// Create GitHub Actions ECS deployment role using IamRoleBuilder
-    /// </summary>
-    private void CreateGitHubActionsEcsDeployRole(DeploymentContext context)
-    {
-        var role = _iamRoleBuilder.CreateGitHubActionsRole();
-
-        // Export the role ARN using OutputExporter service
-        _outputExporter.ExportGitHubActionsEcsDeployRole(role);
-=======
         var cluster = CreateEcsCluster(vpc, context);
 
         // Create ECR repositories from configuration (using service)
@@ -166,7 +101,6 @@
         // Export outputs using services
         _secretManager.ExportSecretArns();
         _ecrRepositoryManager.ExportEcrRepositoryOutputs();
->>>>>>> 487cbb25
     }
 
     /// <summary>
@@ -174,23 +108,6 @@
     /// </summary>
     private IVpc CreateDedicatedVpcReference(DeploymentContext context)
     {
-<<<<<<< HEAD
-        if (string.IsNullOrWhiteSpace(vpcNamePattern))
-        {
-            throw new ArgumentException("VPC name pattern is required for VPC lookup", nameof(vpcNamePattern));
-        }
-
-        // Import VPC attributes from shared stack
-        var vpcId = Fn.ImportValue($"{context.Environment.Name}-vpc-id");
-        var vpcCidr = Fn.ImportValue($"{context.Environment.Name}-vpc-cidr");
-        var availabilityZones = Fn.ImportListValue($"{context.Environment.Name}-vpc-azs", 3);
-        var publicSubnetIds = Fn.ImportListValue($"{context.Environment.Name}-public-subnet-ids", 3);
-        var privateSubnetIds = Fn.ImportListValue($"{context.Environment.Name}-private-subnet-ids", 3);
-        var isolatedSubnetIds = Fn.ImportListValue($"{context.Environment.Name}-isolated-subnet-ids", 3);
-        
-        // Use VPC attributes to create reference
-        var vpc = Vpc.FromVpcAttributes(this, "SharedVpc", new VpcAttributes
-=======
         // Import VPC attributes from dedicated TrialFinderV2 base stack
         var vpcId = Fn.ImportValue($"tf2-{context.Environment.Name}-vpc-id");
         
@@ -209,7 +126,6 @@
         
         // Use VPC attributes to create reference with individual subnet IDs
         return Vpc.FromVpcAttributes(this, "TrialFinderV2DedicatedVpc", new VpcAttributes
->>>>>>> 487cbb25
         {
             VpcId = vpcId,
             VpcCidrBlock = "10.0.0.0/16", // Known CIDR from our base stack
@@ -218,15 +134,12 @@
             PrivateSubnetIds = new[] { privateSubnet1, privateSubnet2, privateSubnet3 },
             IsolatedSubnetIds = new[] { isolatedSubnet1, isolatedSubnet2, isolatedSubnet3 }
         });
-
-        Console.WriteLine($"🔗 Using VPC: {vpc.VpcId}");
-        return vpc;
     }
 
     /// <summary>
     /// Import outputs from the ALB stack and base stack
     /// </summary>
-    private AppInfraCdkV1.Apps.TrialFinderV2.Services.AlbStackOutputs ImportAlbStackOutputs()
+    private AlbStackOutputs ImportAlbStackOutputs()
     {
         var targetGroupArn
             = Fn.ImportValue(
@@ -236,7 +149,7 @@
         var ecsSecurityGroupId
             = Fn.ImportValue($"tf2-{_context.Environment.Name}-ecs-sg-id");
 
-        return new AppInfraCdkV1.Apps.TrialFinderV2.Services.AlbStackOutputs
+        return new AlbStackOutputs
         {
             TargetGroupArn = targetGroupArn,
             EcsSecurityGroupId = ecsSecurityGroupId
@@ -246,7 +159,7 @@
     /// <summary>
     /// Import outputs from the Cognito stack
     /// </summary>
-    private AppInfraCdkV1.Apps.TrialFinderV2.Services.CognitoStackOutputs ImportCognitoStackOutputs()
+    private CognitoStackOutputs ImportCognitoStackOutputs()
     {
         var userPoolId = Fn.ImportValue($"{_context.Environment.Name}-{_context.Application.Name}-user-pool-id");
         var appClientId = Fn.ImportValue($"{_context.Environment.Name}-{_context.Application.Name}-app-client-id");
@@ -255,7 +168,7 @@
         var domainName = Fn.ImportValue($"{_context.Environment.Name}-{_context.Application.Name}-cognito-domain-name");
         var userPoolArn = Fn.ImportValue($"{_context.Environment.Name}-{_context.Application.Name}-cognito-user-pool-arn");
 
-        return new AppInfraCdkV1.Apps.TrialFinderV2.Services.CognitoStackOutputs
+        return new CognitoStackOutputs
         {
             UserPoolId = userPoolId,
             AppClientId = appClientId,
@@ -271,13 +184,6 @@
     /// </summary>
     private ICluster CreateEcsCluster(IVpc vpc, DeploymentContext context)
     {
-<<<<<<< HEAD
-        return new Cluster(this, "TrialFinderCluster", new ClusterProps
-        {
-            Vpc = vpc,
-            ClusterName = context.Namer.EcsCluster()
-        });
-=======
         var cluster = new Cluster(this, "Cluster", new ClusterProps
         {
             ClusterName = context.Namer.EcsCluster(),
@@ -308,6 +214,5 @@
         public string DomainUrl { get; set; } = "";
         public string DomainName { get; set; } = "";
         public string UserPoolArn { get; set; } = "";
->>>>>>> 487cbb25
     }
 }
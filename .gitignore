--- conflicted
+++ resolved
@@ -31,8 +31,4 @@
 
 # Task files
 # tasks.json
-<<<<<<< HEAD
-# tasks/
-=======
-# tasks/ 
->>>>>>> 617e4f03
+# tasks/
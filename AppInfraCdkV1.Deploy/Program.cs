using Amazon.CDK;
using AppInfraCdkV1.Core.Models;
using AppInfraCdkV1.Core.Naming;
using AppInfraCdkV1.Stacks.Base;
using Microsoft.Extensions.Configuration;
using Environment = System.Environment;

namespace AppInfraCdkV1.Deploy;

public abstract class Program
{
    public static void Main(string[] args)
    {
        try
        {
<<<<<<< HEAD
            IConfiguration configuration = ConfigurationService.BuildConfiguration(args);
            string environmentName = ConfigurationService.GetEnvironmentName(args);
            string appName = ConfigurationService.GetApplicationName(args);
            bool validateOnly = ConfigurationService.HasFlag(args, "--validate-only");
            bool showNamesOnly = ConfigurationService.HasFlag(args, "--show-names-only");
            bool listEnvironments = ConfigurationService.HasFlag(args, "--list-environments");
            bool deployBase = ConfigurationService.HasFlag(args, "--deploy-base") || Environment.GetEnvironmentVariable("CDK_DEPLOY_BASE") == "true";
=======
            IConfiguration configuration = BuildConfiguration(args);
            string environmentName = GetEnvironmentName(args);
            string appName = GetApplicationName(args);
            bool validateOnly = HasFlag(args, "--validate-only");
            bool showNamesOnly = HasFlag(args, "--show-names-only");
            bool listEnvironments = HasFlag(args, "--list-environments");
            bool deployBase = HasFlag(args, "--deploy-base") || Environment.GetEnvironmentVariable("CDK_DEPLOY_BASE") == "true";
            bool deployAppBase = HasFlag(args, "--deploy-app-base") || Environment.GetEnvironmentVariable("CDK_DEPLOY_APP_BASE") == "true";
            bool deployAllStacks = HasFlag(args, "--deploy-all-stacks") || Environment.GetEnvironmentVariable("CDK_DEPLOY_ALL_STACKS") == "true";
>>>>>>> 487cbb25

            if (listEnvironments)
            {
                DisplayService.DisplayAvailableEnvironments(configuration);
                return;
            }

            Console.WriteLine($"🚀 Starting CDK deployment for {appName} in {environmentName}");

            EnvironmentConfig environmentConfig = ConfigurationService.GetEnvironmentConfig(configuration, environmentName);
            ApplicationConfig applicationConfig = ConfigurationService.GetApplicationConfig(configuration, appName, environmentName);

            var context = new DeploymentContext
            {
                Environment = environmentConfig,
                Application = applicationConfig
            };

            ValidationService.ValidateNamingConventions(context);
            ValidationService.ValidateMultiEnvironmentSetupWithConfig(context, configuration);

            // If only validation requested, exit after validation
            if (validateOnly)
            {
                Console.WriteLine("✅ Validation completed successfully - no deployment performed");
                return;
            }

            // Show what names will be generated
            DisplayService.DisplayResourceNames(context);

            // Show account information for multi-environment context
            DisplayService.DisplayAccountContext(context);

            if (showNamesOnly) return;

            var app = new App();

            if (deployBase)
            {
<<<<<<< HEAD
                DeployBaseStack(app, context, environmentConfig, environmentName);
=======
                // Deploy shared base stack for shared environment resources
                string baseStackName = GenerateBaseStackName(context);
                var baseStack = new EnvironmentBaseStack(app, baseStackName, new StackProps
                {
                    Env = environmentConfig.ToAwsEnvironment(),
                    Description = $"Base infrastructure for {environmentName} environment (Account: {environmentConfig.AccountType})",
                    Tags = context.GetCommonTags(),
                    StackName = baseStackName
                }, context);
                
                Console.WriteLine($"✅ Base stack '{baseStackName}' configured successfully");
                app.Synth();
>>>>>>> 487cbb25
                return;
            }

            if (deployAppBase)
            {
                // Deploy application-specific base stack
                var (baseStack, baseStackName) = CreateApplicationBaseStack(app, context, environmentConfig, appName, environmentName);
                Console.WriteLine($"✅ Application base stack '{baseStackName}' configured successfully");
                app.Synth();
                return;
            }

            // Check if we should deploy a specific stack type
            var stackType = Environment.GetEnvironmentVariable("CDK_STACK_TYPE");
            
            if (!string.IsNullOrEmpty(stackType) && IsModularApplication(appName))
            {
                DeploySpecificStackType(app, stackType, context, environmentConfig, appName, environmentName);
                return;
            }

            if (deployAllStacks && (appName.ToLower() == "trialfinderv2" || appName.ToLower() == "trialmatch"))
            {
                // Deploy all stacks for one application
                var stacks = CreateAllApplicationStacks(app, context, environmentConfig, appName, environmentName);
                Console.WriteLine($"✅ All {stacks.Count} stacks for {appName} configured successfully");
                app.Synth();
                return;
            }

            // Require explicit stack type for supported applications - no monolithic deployments
            if (IsModularApplication(appName))
            {
                var supportedTypes = "ALB, ECS, DATA, COGNITO";
                throw new ArgumentException(
<<<<<<< HEAD
                    $"❌ For {appName}, you must specify a stack type using CDK_STACK_TYPE environment variable.\n" +
                    $"   Supported types: {supportedTypes}\n" +
                    $"   Example: CDK_STACK_TYPE=ECS dotnet run -- --app={appName} --environment={environmentName}\n" +
                    $"   This prevents accidental monolithic deployments and improves deployment speed."
                );
            }

            // Handle LakeFormation and other non-modular applications
            DeployLakeFormationOrOtherApp(app, appName, context, environmentConfig, environmentName);
=======
                    $"{appName} requires explicit stack type or deployment flag. Use one of:\n" +
                    $"  --stack-type=<TYPE> for specific stack (ALB, ECS, DATA, COGNITO)\n" +
                    $"  --deploy-all-stacks for all application stacks\n" +
                    $"  --deploy-app-base for application base stack\n" +
                    $"  --deploy-base for shared base stack");
            }

            // Default behavior for other applications (if any)
            throw new ArgumentException(
                $"Unknown application: {appName}. Register new applications in NamingConvention.cs");
        }
        catch (Exception ex)
        {
            Console.Error.WriteLine($"❌ Deployment failed: {ex.Message}");
            if (ex.InnerException != null)
                Console.Error.WriteLine($"   Inner exception: {ex.InnerException.Message}");

            if (ex.Message.Contains("Unknown environment") ||
                ex.Message.Contains("Unknown application") ||
                ex.Message.Contains("Unknown region")) ShowNamingHelp();

            Environment.Exit(1);
        }
    }

    private static (Stack stack, string stackName) CreateSpecificStack(
        App app, 
        string stackType, 
        DeploymentContext context, 
        EnvironmentConfig environmentConfig, 
        string appName, 
        string environmentName)
    {
        var envPrefix = NamingConvention.GetEnvironmentPrefix(environmentName);
        var appCode = NamingConvention.GetApplicationCode(appName);
        var regionCode = NamingConvention.GetRegionCode(environmentConfig.Region);
        
        switch (appName.ToLower())
        {
            case "trialfinderv2":
                return CreateTrialFinderV2Stack(app, stackType, context, environmentConfig, appName, environmentName, envPrefix, appCode, regionCode);
            case "trialmatch":
                return CreateTrialMatchStack(app, stackType, context, environmentConfig, appName, environmentName, envPrefix, appCode, regionCode);
            default:
                throw new ArgumentException($"Unknown application: {appName}. Supported applications: TrialFinderV2, TrialMatch");
        }
    }

    private static (Stack stack, string stackName) CreateTrialFinderV2Stack(
        App app, 
        string stackType, 
        DeploymentContext context, 
        EnvironmentConfig environmentConfig, 
        string appName, 
        string environmentName,
        string envPrefix,
        string appCode,
        string regionCode)
    {
        switch (stackType.ToUpper())
        {
            case "ALB":
                {
                    var stackName = $"{envPrefix}-{appCode}-alb-{regionCode}";
                    var stack = new TrialFinderV2AlbStack(app, stackName, new StackProps
                    {
                        Env = environmentConfig.ToAwsEnvironment(),
                        Description = $"TrialFinderV2 ALB infrastructure for {environmentName} environment (Account: {environmentConfig.AccountType})",
                        Tags = context.GetCommonTags(),
                        StackName = stackName
                    }, context);
                    return (stack, stackName);
                }
            case "ECS":
                {
                    var stackName = $"{envPrefix}-{appCode}-ecs-{regionCode}";
                    var stack = new TrialFinderV2EcsStack(app, stackName, new StackProps
                    {
                        Env = environmentConfig.ToAwsEnvironment(),
                        Description = $"TrialFinderV2 ECS infrastructure for {environmentName} environment (Account: {environmentConfig.AccountType})",
                        Tags = context.GetCommonTags(),
                        StackName = stackName
                    }, context);
                    return (stack, stackName);
                }
            case "DATA":
                {
                    var stackName = $"{envPrefix}-{appCode}-data-{regionCode}";
                    var stack = new TrialFinderV2DataStack(app, stackName, new StackProps
                    {
                        Env = environmentConfig.ToAwsEnvironment(),
                        Description = $"TrialFinderV2 Data infrastructure for {environmentName} environment (Account: {environmentConfig.AccountType})",
                        Tags = context.GetCommonTags(),
                        StackName = stackName
                    }, context);
                    return (stack, stackName);
                }
            case "COGNITO":
                {
                    var stackName = $"{envPrefix}-{appCode}-cognito-{regionCode}";
                    var stack = new TrialFinderV2CognitoStack(app, stackName, new StackProps
                    {
                        Env = environmentConfig.ToAwsEnvironment(),
                        Description = $"TrialFinderV2 Cognito infrastructure for {environmentName} environment (Account: {environmentConfig.AccountType})",
                        Tags = context.GetCommonTags(),
                        StackName = stackName
                    }, context);
                    return (stack, stackName);
                }
            default:
                throw new ArgumentException($"Unknown TrialFinderV2 stack type: {stackType}. Supported types: ALB, ECS, DATA, COGNITO");
        }
    }

    private static (Stack stack, string stackName) CreateTrialMatchStack(
        App app, 
        string stackType, 
        DeploymentContext context, 
        EnvironmentConfig environmentConfig, 
        string appName, 
        string environmentName,
        string envPrefix,
        string appCode,
        string regionCode)
    {
        switch (stackType.ToUpper())
        {
            case "ALB":
                {
                    var stackName = $"{envPrefix}-{appCode}-alb-{regionCode}";
                    var stack = new TrialMatchAlbStack(app, stackName, new StackProps
                    {
                        Env = environmentConfig.ToAwsEnvironment(),
                        Description = $"TrialMatch ALB infrastructure for {environmentName} environment (Account: {environmentConfig.AccountType})",
                        Tags = context.GetCommonTags(),
                        StackName = stackName
                    }, context);
                    return (stack, stackName);
                }
            case "ECS":
                {
                    var stackName = $"{envPrefix}-{appCode}-ecs-{regionCode}";
                    var stack = new TrialMatchEcsStack(app, stackName, new StackProps
                    {
                        Env = environmentConfig.ToAwsEnvironment(),
                        Description = $"TrialMatch ECS infrastructure for {environmentName} environment (Account: {environmentConfig.AccountType})",
                        Tags = context.GetCommonTags(),
                        StackName = stackName
                    }, context);
                    return (stack, stackName);
                }
            case "DATA":
                {
                    var stackName = $"{envPrefix}-{appCode}-data-{regionCode}";
                    var stack = new TrialMatchDataStack(app, stackName, new StackProps
                    {
                        Env = environmentConfig.ToAwsEnvironment(),
                        Description = $"TrialMatch Data infrastructure for {environmentName} environment (Account: {environmentConfig.AccountType})",
                        Tags = context.GetCommonTags(),
                        StackName = stackName
                    }, context);
                    return (stack, stackName);
                }
            case "COGNITO":
                {
                    var stackName = $"{envPrefix}-{appCode}-cognito-{regionCode}";
                    var stack = new TrialMatchCognitoStack(app, stackName, new StackProps
                    {
                        Env = environmentConfig.ToAwsEnvironment(),
                        Description = $"TrialMatch Cognito infrastructure for {environmentName} environment (Account: {environmentConfig.AccountType})",
                        Tags = context.GetCommonTags(),
                        StackName = stackName
                    }, context);
                    return (stack, stackName);
                }
            default:
                throw new ArgumentException($"Unknown TrialMatch stack type: {stackType}. Supported types: ALB, ECS, DATA, COGNITO");
        }
    }

    private static (Stack stack, string stackName) CreateApplicationBaseStack(
        App app,
        DeploymentContext context,
        EnvironmentConfig environmentConfig,
        string appName,
        string environmentName)
    {
        var envPrefix = NamingConvention.GetEnvironmentPrefix(environmentName);
        var appCode = NamingConvention.GetApplicationCode(appName);
        var regionCode = NamingConvention.GetRegionCode(environmentConfig.Region);
        
        string baseStackName = $"{envPrefix}-{appCode}-base-{regionCode}";
        
        switch (appName.ToLower())
        {
            case "trialfinderv2":
                var tf2BaseStack = new TrialFinderV2BaseStack(app, baseStackName, new StackProps
                {
                    Env = environmentConfig.ToAwsEnvironment(),
                    Description = $"TrialFinderV2 base infrastructure for {environmentName} environment (Account: {environmentConfig.AccountType})",
                    Tags = context.GetCommonTags(),
                    StackName = baseStackName
                }, context);
                return (tf2BaseStack, baseStackName);
                
            case "trialmatch":
                var tmBaseStack = new TrialMatchBaseStack(app, baseStackName, new StackProps
                {
                    Env = environmentConfig.ToAwsEnvironment(),
                    Description = $"TrialMatch base infrastructure for {environmentName} environment (Account: {environmentConfig.AccountType})",
                    Tags = context.GetCommonTags(),
                    StackName = baseStackName
                }, context);
                return (tmBaseStack, baseStackName);
                
            default:
                throw new ArgumentException($"Unknown application: {appName}. Supported applications: TrialFinderV2, TrialMatch");
        }
    }

    private static List<(Stack stack, string stackName)> CreateAllApplicationStacks(
        App app,
        DeploymentContext context,
        EnvironmentConfig environmentConfig,
        string appName,
        string environmentName)
    {
        var envPrefix = NamingConvention.GetEnvironmentPrefix(environmentName);
        var appCode = NamingConvention.GetApplicationCode(appName);
        var regionCode = NamingConvention.GetRegionCode(environmentConfig.Region);
        
        var stacks = new List<(Stack stack, string stackName)>();
        
        switch (appName.ToLower())
        {
            case "trialfinderv2":
                // Create all TrialFinderV2 stacks
                stacks.Add(CreateTrialFinderV2Stack(app, "ALB", context, environmentConfig, appName, environmentName, envPrefix, appCode, regionCode));
                stacks.Add(CreateTrialFinderV2Stack(app, "ECS", context, environmentConfig, appName, environmentName, envPrefix, appCode, regionCode));
                stacks.Add(CreateTrialFinderV2Stack(app, "DATA", context, environmentConfig, appName, environmentName, envPrefix, appCode, regionCode));
                stacks.Add(CreateTrialFinderV2Stack(app, "COGNITO", context, environmentConfig, appName, environmentName, envPrefix, appCode, regionCode));
                break;
                
            case "trialmatch":
                // Create all TrialMatch stacks
                stacks.Add(CreateTrialMatchStack(app, "ALB", context, environmentConfig, appName, environmentName, envPrefix, appCode, regionCode));
                stacks.Add(CreateTrialMatchStack(app, "ECS", context, environmentConfig, appName, environmentName, envPrefix, appCode, regionCode));
                stacks.Add(CreateTrialMatchStack(app, "DATA", context, environmentConfig, appName, environmentName, envPrefix, appCode, regionCode));
                stacks.Add(CreateTrialMatchStack(app, "COGNITO", context, environmentConfig, appName, environmentName, envPrefix, appCode, regionCode));
                break;
                
            default:
                throw new ArgumentException($"Unknown application: {appName}. Supported applications: TrialFinderV2, TrialMatch");
        }
        
        return stacks;
    }

    private static void ValidateNamingConventions(DeploymentContext context)
    {
        try
        {
            Console.WriteLine("🔍 Validating naming conventions...");
            context.ValidateNamingContext();
            Console.WriteLine("✅ Naming conventions validated successfully");

            // Additional validation for resource name lengths and AWS limits
            ValidateAwsLimits(context);

            // Validate account-level uniqueness for multi-environment scenarios
            ValidateAccountLevelUniqueness(context);
>>>>>>> 487cbb25
        }
        catch (Exception ex)
        {
            Console.WriteLine($"❌ Deployment failed: {ex.Message}");
            if (ConfigurationService.HasFlag(args, "--verbose"))
            {
                Console.WriteLine($"Stack trace: {ex.StackTrace}");
            }
            Environment.Exit(1);
        }
    }

    private static void DeployBaseStack(App app, DeploymentContext context, EnvironmentConfig environmentConfig, string environmentName)
    {
        // Deploy base stack for shared environment resources
        string baseStackName = GenerateBaseStackName(context);
        var baseStack = new EnvironmentBaseStack(app, baseStackName, new StackProps
        {
            Env = environmentConfig.ToAwsEnvironment(),
            Description = $"Base infrastructure for {environmentName} environment (Account: {environmentConfig.AccountType})",
            Tags = context.GetCommonTags(),
            StackName = baseStackName
        }, context);
        
        Console.WriteLine($"✅ Base stack '{baseStackName}' configured successfully");
        app.Synth();
    }

    private static void DeploySpecificStackType(App app, string stackType, DeploymentContext context, EnvironmentConfig environmentConfig, string appName, string environmentName)
    {
        // Deploy specific stack type for supported applications
        // Create all stacks to establish dependencies, but only deploy the requested one
        var (stack, stackName) = StackFactory.CreateAllStacksWithDependencies(app, stackType, context, environmentConfig, appName, environmentName);
        Console.WriteLine($"✅ {stackType} Stack '{stackName}' configured successfully");
        app.Synth();
    }

    private static void DeployLakeFormationOrOtherApp(App app, string appName, DeploymentContext context, EnvironmentConfig environmentConfig, string environmentName)
    {
        // LakeFormation deployment has been moved to a separate internal app
        // Deploy using: cd AppInfraCdkV1.InternalApps/LakeFormation && dotnet run
        if (appName.ToLower() == "lakeformation")
        {
            throw new ArgumentException(
                "❌ LakeFormation deployment has been moved to a separate internal application.\n" +
                "   To deploy LakeFormation stacks, use:\n" +
                "   cd AppInfraCdkV1.InternalApps/LakeFormation\n" +
                "   dotnet run -- --environment=Development\n"
            );
            // StackFactory.DeployLakeFormationStacks(app, context, environmentConfig, environmentName);
        }
        else
        {
            throw new ArgumentException($"Unknown application: {appName}. Supported applications: TrialFinderV2, TrialMatch");
        }
        
        app.Synth();
    }

    private static bool IsModularApplication(string appName)
    {
        var modularApps = new[] { "trialfinderv2", "trialmatch" };
        return modularApps.Contains(appName.ToLower());
    }

    private static string GenerateBaseStackName(DeploymentContext context)
    {
        var envPrefix = NamingConvention.GetEnvironmentPrefix(context.Environment.Name);
        var regionCode = NamingConvention.GetRegionCode(context.Environment.Region);
        
        return $"{envPrefix}-shared-stack-{regionCode}";
    }
}<|MERGE_RESOLUTION|>--- conflicted
+++ resolved
@@ -1,4 +1,7 @@
-using Amazon.CDK;
+﻿using Amazon.CDK;
+using AppInfraCdkV1.Apps.TrialFinderV2;
+using AppInfraCdkV1.Apps.TrialMatch;
+using AppInfraCdkV1.Core.Enums;
 using AppInfraCdkV1.Core.Models;
 using AppInfraCdkV1.Core.Naming;
 using AppInfraCdkV1.Stacks.Base;
@@ -13,15 +16,6 @@
     {
         try
         {
-<<<<<<< HEAD
-            IConfiguration configuration = ConfigurationService.BuildConfiguration(args);
-            string environmentName = ConfigurationService.GetEnvironmentName(args);
-            string appName = ConfigurationService.GetApplicationName(args);
-            bool validateOnly = ConfigurationService.HasFlag(args, "--validate-only");
-            bool showNamesOnly = ConfigurationService.HasFlag(args, "--show-names-only");
-            bool listEnvironments = ConfigurationService.HasFlag(args, "--list-environments");
-            bool deployBase = ConfigurationService.HasFlag(args, "--deploy-base") || Environment.GetEnvironmentVariable("CDK_DEPLOY_BASE") == "true";
-=======
             IConfiguration configuration = BuildConfiguration(args);
             string environmentName = GetEnvironmentName(args);
             string appName = GetApplicationName(args);
@@ -31,18 +25,17 @@
             bool deployBase = HasFlag(args, "--deploy-base") || Environment.GetEnvironmentVariable("CDK_DEPLOY_BASE") == "true";
             bool deployAppBase = HasFlag(args, "--deploy-app-base") || Environment.GetEnvironmentVariable("CDK_DEPLOY_APP_BASE") == "true";
             bool deployAllStacks = HasFlag(args, "--deploy-all-stacks") || Environment.GetEnvironmentVariable("CDK_DEPLOY_ALL_STACKS") == "true";
->>>>>>> 487cbb25
 
             if (listEnvironments)
             {
-                DisplayService.DisplayAvailableEnvironments(configuration);
+                DisplayAvailableEnvironments(configuration);
                 return;
             }
 
             Console.WriteLine($"🚀 Starting CDK deployment for {appName} in {environmentName}");
 
-            EnvironmentConfig environmentConfig = ConfigurationService.GetEnvironmentConfig(configuration, environmentName);
-            ApplicationConfig applicationConfig = ConfigurationService.GetApplicationConfig(configuration, appName, environmentName);
+            EnvironmentConfig environmentConfig = GetEnvironmentConfig(configuration, environmentName);
+            ApplicationConfig applicationConfig = GetApplicationConfig(configuration, appName, environmentName);
 
             var context = new DeploymentContext
             {
@@ -50,8 +43,8 @@
                 Application = applicationConfig
             };
 
-            ValidationService.ValidateNamingConventions(context);
-            ValidationService.ValidateMultiEnvironmentSetupWithConfig(context, configuration);
+            ValidateNamingConventions(context);
+            ValidateMultiEnvironmentSetupWithConfig(context, configuration);
 
             // If only validation requested, exit after validation
             if (validateOnly)
@@ -61,10 +54,10 @@
             }
 
             // Show what names will be generated
-            DisplayService.DisplayResourceNames(context);
+            DisplayResourceNames(context);
 
             // Show account information for multi-environment context
-            DisplayService.DisplayAccountContext(context);
+            DisplayAccountContext(context);
 
             if (showNamesOnly) return;
 
@@ -72,9 +65,6 @@
 
             if (deployBase)
             {
-<<<<<<< HEAD
-                DeployBaseStack(app, context, environmentConfig, environmentName);
-=======
                 // Deploy shared base stack for shared environment resources
                 string baseStackName = GenerateBaseStackName(context);
                 var baseStack = new EnvironmentBaseStack(app, baseStackName, new StackProps
@@ -87,7 +77,6 @@
                 
                 Console.WriteLine($"✅ Base stack '{baseStackName}' configured successfully");
                 app.Synth();
->>>>>>> 487cbb25
                 return;
             }
 
@@ -103,9 +92,12 @@
             // Check if we should deploy a specific stack type
             var stackType = Environment.GetEnvironmentVariable("CDK_STACK_TYPE");
             
-            if (!string.IsNullOrEmpty(stackType) && IsModularApplication(appName))
-            {
-                DeploySpecificStackType(app, stackType, context, environmentConfig, appName, environmentName);
+            if (!string.IsNullOrEmpty(stackType) && (appName.ToLower() == "trialfinderv2" || appName.ToLower() == "trialmatch"))
+            {
+                // Deploy specific stack type for supported applications
+                var (stack, stackName) = CreateSpecificStack(app, stackType, context, environmentConfig, appName, environmentName);
+                Console.WriteLine($"✅ {stackType} Stack '{stackName}' configured successfully");
+                app.Synth();
                 return;
             }
 
@@ -119,21 +111,10 @@
             }
 
             // Require explicit stack type for supported applications - no monolithic deployments
-            if (IsModularApplication(appName))
-            {
-                var supportedTypes = "ALB, ECS, DATA, COGNITO";
+            if (appName.ToLower() == "trialfinderv2" || appName.ToLower() == "trialmatch")
+            {
+                var supportedTypes = appName.ToLower() == "trialfinderv2" ? "ALB, ECS, DATA, COGNITO" : "ALB, ECS, DATA, COGNITO";
                 throw new ArgumentException(
-<<<<<<< HEAD
-                    $"❌ For {appName}, you must specify a stack type using CDK_STACK_TYPE environment variable.\n" +
-                    $"   Supported types: {supportedTypes}\n" +
-                    $"   Example: CDK_STACK_TYPE=ECS dotnet run -- --app={appName} --environment={environmentName}\n" +
-                    $"   This prevents accidental monolithic deployments and improves deployment speed."
-                );
-            }
-
-            // Handle LakeFormation and other non-modular applications
-            DeployLakeFormationOrOtherApp(app, appName, context, environmentConfig, environmentName);
-=======
                     $"{appName} requires explicit stack type or deployment flag. Use one of:\n" +
                     $"  --stack-type=<TYPE> for specific stack (ALB, ECS, DATA, COGNITO)\n" +
                     $"  --deploy-all-stacks for all application stacks\n" +
@@ -405,77 +386,432 @@
 
             // Validate account-level uniqueness for multi-environment scenarios
             ValidateAccountLevelUniqueness(context);
->>>>>>> 487cbb25
         }
         catch (Exception ex)
         {
-            Console.WriteLine($"❌ Deployment failed: {ex.Message}");
-            if (ConfigurationService.HasFlag(args, "--verbose"))
-            {
-                Console.WriteLine($"Stack trace: {ex.StackTrace}");
-            }
-            Environment.Exit(1);
-        }
-    }
-
-    private static void DeployBaseStack(App app, DeploymentContext context, EnvironmentConfig environmentConfig, string environmentName)
-    {
-        // Deploy base stack for shared environment resources
-        string baseStackName = GenerateBaseStackName(context);
-        var baseStack = new EnvironmentBaseStack(app, baseStackName, new StackProps
-        {
-            Env = environmentConfig.ToAwsEnvironment(),
-            Description = $"Base infrastructure for {environmentName} environment (Account: {environmentConfig.AccountType})",
-            Tags = context.GetCommonTags(),
-            StackName = baseStackName
-        }, context);
-        
-        Console.WriteLine($"✅ Base stack '{baseStackName}' configured successfully");
-        app.Synth();
-    }
-
-    private static void DeploySpecificStackType(App app, string stackType, DeploymentContext context, EnvironmentConfig environmentConfig, string appName, string environmentName)
-    {
-        // Deploy specific stack type for supported applications
-        // Create all stacks to establish dependencies, but only deploy the requested one
-        var (stack, stackName) = StackFactory.CreateAllStacksWithDependencies(app, stackType, context, environmentConfig, appName, environmentName);
-        Console.WriteLine($"✅ {stackType} Stack '{stackName}' configured successfully");
-        app.Synth();
-    }
-
-    private static void DeployLakeFormationOrOtherApp(App app, string appName, DeploymentContext context, EnvironmentConfig environmentConfig, string environmentName)
-    {
-        // LakeFormation deployment has been moved to a separate internal app
-        // Deploy using: cd AppInfraCdkV1.InternalApps/LakeFormation && dotnet run
-        if (appName.ToLower() == "lakeformation")
-        {
-            throw new ArgumentException(
-                "❌ LakeFormation deployment has been moved to a separate internal application.\n" +
-                "   To deploy LakeFormation stacks, use:\n" +
-                "   cd AppInfraCdkV1.InternalApps/LakeFormation\n" +
-                "   dotnet run -- --environment=Development\n"
-            );
-            // StackFactory.DeployLakeFormationStacks(app, context, environmentConfig, environmentName);
+            Console.Error.WriteLine($"❌ Naming convention validation failed: {ex.Message}");
+            ShowNamingHelp();
+            throw;
+        }
+    }
+
+    private static void ValidateMultiEnvironmentSetup(DeploymentContext context)
+    {
+        ValidateMultiEnvironmentSetupWithConfig(context, null);
+    }
+
+    private static void ValidateMultiEnvironmentSetupWithConfig(DeploymentContext context, IConfiguration? configuration)
+    {
+        try
+        {
+            Console.WriteLine("🏢 Validating multi-environment setup...");
+
+            List<string> siblingEnvironments;
+            
+            if (configuration != null)
+            {
+                // Get actual sibling environments from configuration based on account ID
+                siblingEnvironments = GetSiblingEnvironmentsFromConfig(configuration, context.Environment.AccountId);
+            }
+            else
+            {
+                // Fallback to naming convention (uses account type)
+                siblingEnvironments = context.Environment.GetAccountSiblingEnvironments();
+            }
+            
+            if (siblingEnvironments.Count > 1)
+            {
+                Console.WriteLine("📋 Detected multi-environment account setup:");
+                Console.WriteLine($"   Account ID: {context.Environment.AccountId}");
+                Console.WriteLine($"   Account Type: {context.Environment.AccountType}");
+                Console.WriteLine(
+                    $"   Environments in this account: {string.Join(", ", siblingEnvironments)}");
+                Console.WriteLine($"   Current environment: {context.Environment.Name}");
+
+                // Validate isolation strategy
+                Console.WriteLine("   🔒 Isolation: VPC per environment");
+            }
+            else
+            {
+                Console.WriteLine("📋 Single environment account setup");
+            }
+
+            Console.WriteLine("✅ Multi-environment setup validated successfully");
+        }
+        catch (Exception ex)
+        {
+            Console.Error.WriteLine($"❌ Multi-environment validation failed: {ex.Message}");
+            throw;
+        }
+    }
+
+    private static void ValidateCidrRanges(DeploymentContext context)
+    {
+        // CIDR validation removed - no longer using IsolationStrategy
+        Console.WriteLine("   🌐 VPC CIDR validation skipped - using default VPC configuration");
+    }
+
+    private static void ValidateAccountLevelUniqueness(DeploymentContext context)
+    {
+        Console.WriteLine("🔍 Validating account-level resource uniqueness...");
+
+        // Test a few key resource types for uniqueness
+        var testResources = new[]
+        {
+            ("ecs", "main"),
+            ("rds", "main"),
+            ("vpc", "main")
+        };
+
+        foreach ((string resourceType, string purpose) in testResources)
+            try
+            {
+                NamingConvention.ValidateAccountLevelUniqueness(context, resourceType, purpose);
+            }
+            catch (InvalidOperationException ex)
+            {
+                Console.Error.WriteLine($"❌ {ex.Message}");
+                throw;
+            }
+
+        Console.WriteLine("✅ Account-level uniqueness validated");
+    }
+
+    private static void ValidateAwsLimits(DeploymentContext context)
+    {
+        var violations = new List<string>();
+
+        // Check S3 bucket name length (3-63 characters)
+        var s3Name = context.Namer.S3Bucket(StoragePurpose.App);
+        if (s3Name.Length > 63)
+            violations.Add($"S3 bucket name too long: {s3Name} ({s3Name.Length} chars, max 63)");
+
+        // Check RDS identifier length (max 63 characters)
+        var rdsName = context.Namer.RdsInstance(ResourcePurpose.Main);
+        if (rdsName.Length > 63)
+            violations.Add($"RDS identifier too long: {rdsName} ({rdsName.Length} chars, max 63)");
+
+        // Check ECS cluster name length (max 255 characters)
+        var ecsName = context.Namer.EcsCluster();
+        if (ecsName.Length > 255)
+            violations.Add(
+                $"ECS cluster name too long: {ecsName} ({ecsName.Length} chars, max 255)");
+
+        if (violations.Any())
+        {
+            Console.Error.WriteLine("❌ AWS resource name limit violations:");
+            foreach (string violation in violations) Console.Error.WriteLine($"   {violation}");
+            throw new InvalidOperationException("Resource names exceed AWS limits");
+        }
+
+        Console.WriteLine("✅ All resource names within AWS limits");
+    }
+
+    private static void DisplayResourceNames(DeploymentContext context)
+    {
+        Console.WriteLine("\n📝 Resource names that will be created:");
+        Console.WriteLine($"   Stack: {GenerateStackName(context)}");
+        Console.WriteLine($"   VPC: {context.Namer.Vpc()}");
+        Console.WriteLine($"   ECS Cluster: {context.Namer.EcsCluster()}");
+        
+        // Show multi-service names for TrialMatch, single service for others
+        if (context.Application.Name == "TrialMatch")
+        {
+            Console.WriteLine($"   API Service: {context.Namer.EcsService(ResourcePurpose.Web)}-api");
+            Console.WriteLine($"   Frontend Service: {context.Namer.EcsService(ResourcePurpose.Web)}-frontend");
+            Console.WriteLine($"   API Task: {context.Namer.EcsTaskDefinition(ResourcePurpose.Web)}-api");
+            Console.WriteLine($"   Frontend Task: {context.Namer.EcsTaskDefinition(ResourcePurpose.Web)}-frontend");
         }
         else
         {
-            throw new ArgumentException($"Unknown application: {appName}. Supported applications: TrialFinderV2, TrialMatch");
-        }
-        
-        app.Synth();
-    }
-
-    private static bool IsModularApplication(string appName)
-    {
-        var modularApps = new[] { "trialfinderv2", "trialmatch" };
-        return modularApps.Contains(appName.ToLower());
+            Console.WriteLine($"   Web Service: {context.Namer.EcsService(ResourcePurpose.Web)}");
+            Console.WriteLine($"   Web Task: {context.Namer.EcsTaskDefinition(ResourcePurpose.Web)}");
+        }
+        
+        Console.WriteLine($"   Web ALB: {context.Namer.ApplicationLoadBalancer(ResourcePurpose.Web)}");
+        Console.WriteLine($"   Database: {context.Namer.RdsInstance(ResourcePurpose.Main)}");
+        Console.WriteLine($"   App Bucket: {context.Namer.S3Bucket(StoragePurpose.App)}");
+        Console.WriteLine($"   Uploads Bucket: {context.Namer.S3Bucket(StoragePurpose.Uploads)}");
+        Console.WriteLine($"   Backups Bucket: {context.Namer.S3Bucket(StoragePurpose.Backups)}");
+        Console.WriteLine("\n📋 Security Groups:");
+        Console.WriteLine($"   ALB Security Group: {context.Namer.SecurityGroupForAlb(ResourcePurpose.Web)}");
+        Console.WriteLine($"   ECS Security Group: {context.Namer.SecurityGroupForEcs(ResourcePurpose.Web)}");
+        Console.WriteLine($"   RDS Security Group: {context.Namer.SecurityGroupForRds(ResourcePurpose.Main)}");
+        Console.WriteLine("\n🔐 IAM Roles:");
+        
+        // Show multi-service roles for TrialMatch
+        if (context.Application.Name == "TrialMatch")
+        {
+            Console.WriteLine($"   API Task Role: {context.Namer.IamRole(IamPurpose.EcsTask)}-api");
+            Console.WriteLine($"   Frontend Task Role: {context.Namer.IamRole(IamPurpose.EcsTask)}-frontend");
+            Console.WriteLine($"   API Execution Role: {context.Namer.IamRole(IamPurpose.EcsExecution)}-api");
+            Console.WriteLine($"   Frontend Execution Role: {context.Namer.IamRole(IamPurpose.EcsExecution)}-frontend");
+        }
+        else
+        {
+            Console.WriteLine($"   ECS Task Role: {context.Namer.IamRole(IamPurpose.EcsTask)}");
+            Console.WriteLine($"   ECS Execution Role: {context.Namer.IamRole(IamPurpose.EcsExecution)}");
+        }
+        
+        Console.WriteLine("\n📊 CloudWatch:");
+        
+        // Show multi-service log groups for TrialMatch
+        if (context.Application.Name == "TrialMatch")
+        {
+            Console.WriteLine($"   API Log Group: {context.Namer.LogGroup("ecs", ResourcePurpose.Web)}-api");
+            Console.WriteLine($"   Frontend Log Group: {context.Namer.LogGroup("ecs", ResourcePurpose.Web)}-frontend");
+        }
+        else
+        {
+            Console.WriteLine($"   Log Group: {context.Namer.LogGroup("ecs", ResourcePurpose.Web)}");
+        }
+
+        // Show application-specific resources if applicable
+        if (context.Application.Name == "TrialFinderV2")
+        {
+            Console.WriteLine("\n🔍 TrialFinderV2-Specific Resources:");
+            // Console.WriteLine($"   Documents Bucket: {context.Namer.S3Bucket("documents")}");
+            // Console.WriteLine($"   Archive Bucket: {context.Namer.S3Bucket("archive")}");
+            // Console.WriteLine($"   Processing Queue: {context.Namer.SqsQueue("processing")}");
+            // Console.WriteLine($"   Urgent Queue: {context.Namer.SqsQueue("urgent")}");
+            // Console.WriteLine(
+            //     $"   Trial Updates Topic: {context.Namer.SnsTopics("trial-updates")}");
+            // Console.WriteLine(
+            //     $"   System Alerts Topic: {context.Namer.SnsTopics("system-alerts")}");
+        }
+        else if (context.Application.Name == "TrialMatch")
+        {
+            Console.WriteLine("\n🔍 TrialMatch-Specific Resources:");
+            Console.WriteLine($"   Documents Bucket: {context.Namer.S3Bucket(StoragePurpose.Documents)}");
+            Console.WriteLine($"   App Bucket: {context.Namer.S3Bucket(StoragePurpose.App)}");
+            Console.WriteLine($"   Uploads Bucket: {context.Namer.S3Bucket(StoragePurpose.Uploads)}");
+            Console.WriteLine($"   Backups Bucket: {context.Namer.S3Bucket(StoragePurpose.Backups)}");
+        }
+
+        Console.WriteLine();
+    }
+
+    private static void DisplayAccountContext(DeploymentContext context)
+    {
+        Console.WriteLine("\n🏢 Account Context:");
+        Console.WriteLine($"   Environment: {context.Environment.Name}");
+        Console.WriteLine($"   Account ID: {context.Environment.AccountId}");
+        Console.WriteLine($"   Account Type: {context.Environment.AccountType}");
+        Console.WriteLine($"   Region: {context.Environment.Region}");
+
+        var siblings = context.Environment.GetAccountSiblingEnvironments();
+        if (siblings.Count > 1)
+            Console.WriteLine(
+                $"   Other environments in this account: {string.Join(", ", siblings.Where(e => e != context.Environment.Name))}");
+
+        Console.WriteLine("   VPC Strategy: Dedicated VPC per environment");
+        Console.WriteLine();
+    }
+
+    private static void DisplayAvailableEnvironments(IConfiguration configuration)
+    {
+        Console.WriteLine("🌍 Available Environments:");
+        Console.WriteLine();
+
+        var environmentsSection = configuration.GetSection("Environments");
+        var accountGroups
+            = new Dictionary<string,
+                List<(string env, string accountId, AccountType accountType)>>();
+
+        foreach (var env in environmentsSection.GetChildren())
+        {
+            string? accountId = env["AccountId"] ?? "Unknown";
+            string? accountTypeStr = env["AccountType"] ?? "NonProduction";
+            if (Enum.TryParse<AccountType>(accountTypeStr, out var accountType))
+            {
+                var accountKey = $"{accountId} ({accountType})";
+
+                if (!accountGroups.ContainsKey(accountKey))
+                    accountGroups[accountKey]
+                        = new List<(string env, string accountId, AccountType accountType)>();
+
+                accountGroups[accountKey].Add((env.Key, accountId, accountType));
+            }
+        }
+
+        foreach (var (accountKey, environments) in accountGroups)
+        {
+            Console.WriteLine($"📋 Account: {accountKey}");
+            foreach (var (env, _, accountType) in environments)
+            {
+                var prefix = NamingConvention.GetEnvironmentPrefix(env);
+                Console.WriteLine($"   • {env} (prefix: {prefix})");
+            }
+
+            Console.WriteLine();
+        }
+
+        Console.WriteLine("Example usage:");
+        Console.WriteLine("  dotnet run -- --app=TrialFinderV2 --environment=Staging");
+        Console.WriteLine("  dotnet run -- --app=TrialFinderV2 --environment=Production");
+        Console.WriteLine("  dotnet run -- --app=TrialMatch --environment=Staging");
+        Console.WriteLine("  dotnet run -- --app=TrialMatch --environment=Production");
+        Console.WriteLine("  dotnet run -- --list-environments");
+    }
+
+    private static void ShowNamingHelp()
+    {
+        Console.Error.WriteLine("\n📋 Naming Convention Help:");
+        Console.Error.WriteLine("Available environments:");
+        Console.Error.WriteLine("  Non-Production Account: Development, Integration");
+        Console.Error.WriteLine("  Production Account: Staging, Production, PreProduction, UAT");
+        Console.Error.WriteLine("Available applications: TrialFinderV2, TrialMatch");
+        Console.Error.WriteLine(
+            "Available regions: us-east-1, us-east-2, us-west-1, us-west-2");
+        Console.Error.WriteLine("\nTo add new applications or regions, update NamingConvention.cs");
+        Console.Error.WriteLine(
+            "To add new environments, update appsettings.json and NamingConvention.cs");
+        Console.Error.WriteLine("\nExample usage:");
+        Console.Error.WriteLine("  dotnet run -- --app=TrialFinderV2 --environment=Development");
+        Console.Error.WriteLine(
+            "  dotnet run -- --app=TrialFinderV2 --environment=Staging --validate-only");
+        Console.Error.WriteLine(
+            "  dotnet run -- --app=TrialFinderV2 --environment=Production --show-names-only");
+        Console.Error.WriteLine("  dotnet run -- --app=TrialMatch --environment=Development");
+        Console.Error.WriteLine(
+            "  dotnet run -- --app=TrialMatch --environment=Staging --validate-only");
+        Console.Error.WriteLine(
+            "  dotnet run -- --app=TrialMatch --environment=Production --show-names-only");
+        Console.Error.WriteLine("  dotnet run -- --list-environments");
+    }
+
+    private static List<string> GetSiblingEnvironmentsFromConfig(IConfiguration configuration, string accountId)
+    {
+        var environmentsSection = configuration.GetSection("Environments");
+        var siblingEnvironments = new List<string>();
+
+        foreach (var env in environmentsSection.GetChildren())
+        {
+            var envAccountId = env["AccountId"];
+            if (envAccountId == accountId)
+            {
+                siblingEnvironments.Add(env.Key);
+            }
+        }
+
+        return siblingEnvironments;
+    }
+
+    private static bool HasFlag(string[] args, string flag)
+    {
+        return args.Any(arg => arg.Equals(flag, StringComparison.OrdinalIgnoreCase));
+    }
+
+    private static string GenerateStackName(DeploymentContext context)
+    {
+        // Stack names follow the same convention but without resource type
+        var envPrefix = NamingConvention.GetEnvironmentPrefix(context.Environment.Name);
+        var appCode = NamingConvention.GetApplicationCode(context.Application.Name);
+        var regionCode = NamingConvention.GetRegionCode(context.Environment.Region);
+
+        return $"{envPrefix}-{appCode}-stack-{regionCode}";
     }
 
     private static string GenerateBaseStackName(DeploymentContext context)
     {
+        // Base stack names follow shared resource convention
         var envPrefix = NamingConvention.GetEnvironmentPrefix(context.Environment.Name);
         var regionCode = NamingConvention.GetRegionCode(context.Environment.Region);
-        
+
         return $"{envPrefix}-shared-stack-{regionCode}";
     }
+
+    private static IConfiguration BuildConfiguration(string[] args)
+    {
+        string environment = GetEnvironmentName(args);
+
+        return new ConfigurationBuilder()
+            .SetBasePath(Directory.GetCurrentDirectory())
+            .AddJsonFile("appsettings.json")
+            .AddJsonFile($"appsettings.{environment}.json", optional: true)
+            .AddEnvironmentVariables()
+            .AddCommandLine(args)
+            .Build();
+    }
+
+    private static string GetEnvironmentName(string[] args)
+    {
+        string? envArg = args.FirstOrDefault(a => a.StartsWith("--environment="));
+        if (envArg != null)
+            return envArg.Split('=')[1];
+
+        return Environment.GetEnvironmentVariable("CDK_ENVIRONMENT") ?? "Development";
+    }
+
+    private static string GetApplicationName(string[] args)
+    {
+        string? appArg = args.FirstOrDefault(a => a.StartsWith("--app="));
+        if (appArg != null)
+            return appArg.Split('=')[1];
+
+        return Environment.GetEnvironmentVariable("CDK_APPLICATION") ?? "TrialFinderV2";
+    }
+
+    private static EnvironmentConfig GetEnvironmentConfig(IConfiguration config,
+        string environmentName)
+    {
+        var section = config.GetSection($"Environments:{environmentName}");
+        if (!section.Exists())
+            throw new ArgumentException($"Environment configuration not found: {environmentName}");
+
+        var envConfig = new EnvironmentConfig
+        {
+            Name = environmentName,
+            AccountId
+                = section["AccountId"] ?? throw new ArgumentException("AccountId is required"),
+            Region = section["Region"] ?? "us-east-1",
+            Tags = section.GetSection("Tags").Get<Dictionary<string, string>>() ?? new()
+        };
+
+        // Parse account type
+        if (Enum.TryParse<AccountType>(section["AccountType"], out var accountType))
+            envConfig.AccountType = accountType;
+        else
+            // Default based on environment name
+            envConfig.AccountType = NamingConvention.GetAccountType(environmentName);
+
+        // IsolationStrategy parsing removed - no longer used
+
+        // Validate the region is supported
+        try
+        {
+            NamingConvention.GetRegionCode(envConfig.Region);
+        }
+        catch (ArgumentException)
+        {
+            throw new ArgumentException(
+                $"Unsupported region '{envConfig.Region}' in environment '{environmentName}'. " +
+                "Add the region to NamingConvention.RegionCodes or use a supported region.");
+        }
+
+        return envConfig;
+    }
+
+    private static ApplicationConfig GetApplicationConfig(IConfiguration config,
+        string appName,
+        string environmentName)
+    {
+        // Validate the application is supported by naming conventions
+        try
+        {
+            NamingConvention.GetApplicationCode(appName);
+        }
+        catch (ArgumentException)
+        {
+            throw new ArgumentException($"Unsupported application '{appName}'. " +
+                                        "Add the application to NamingConvention.ApplicationCodes or use a supported application.");
+        }
+
+        return appName.ToLower() switch
+        {
+            "trialfinderv2" => TrialFinderV2Config.GetConfig(environmentName),
+            "trialmatch" => TrialMatchConfig.GetConfig(environmentName),
+            _ => throw new ArgumentException($"Unknown application configuration: {appName}")
+        };
+    }
 }
﻿using Amazon.CDK;
using AppInfraCdkV1.Apps.TrialFinderV2;
using AppInfraCdkV1.Apps.TrialMatch;
using AppInfraCdkV1.Core.Enums;
using AppInfraCdkV1.Core.Models;
using AppInfraCdkV1.Core.Naming;
using AppInfraCdkV1.Stacks.Base;
using Microsoft.Extensions.Configuration;
using Environment = System.Environment;

namespace AppInfraCdkV1.Deploy;

public abstract class Program
{
    public static void Main(string[] args)
    {
        try
        {
            IConfiguration configuration = BuildConfiguration(args);
            string environmentName = GetEnvironmentName(args);
            string appName = GetApplicationName(args);
            bool validateOnly = HasFlag(args, "--validate-only");
            bool showNamesOnly = HasFlag(args, "--show-names-only");
            bool listEnvironments = HasFlag(args, "--list-environments");
            bool deployBase = HasFlag(args, "--deploy-base") || Environment.GetEnvironmentVariable("CDK_DEPLOY_BASE") == "true";

            if (listEnvironments)
            {
                DisplayAvailableEnvironments(configuration);
                return;
            }

            Console.WriteLine($"🚀 Starting CDK deployment for {appName} in {environmentName}");

            EnvironmentConfig environmentConfig = GetEnvironmentConfig(configuration, environmentName);
            ApplicationConfig applicationConfig = GetApplicationConfig(configuration, appName, environmentName);

            var context = new DeploymentContext
            {
                Environment = environmentConfig,
                Application = applicationConfig
            };

            ValidateNamingConventions(context);
            ValidateMultiEnvironmentSetupWithConfig(context, configuration);

            // If only validation requested, exit after validation
            if (validateOnly)
            {
                Console.WriteLine("✅ Validation completed successfully - no deployment performed");
                return;
            }

            // Show what names will be generated
            DisplayResourceNames(context);

            // Show account information for multi-environment context
            DisplayAccountContext(context);

            if (showNamesOnly) return;

            var app = new App();

            if (deployBase)
            {
                // Deploy base stack for shared environment resources
                string baseStackName = GenerateBaseStackName(context);
                var baseStack = new EnvironmentBaseStack(app, baseStackName, new StackProps
                {
                    Env = environmentConfig.ToAwsEnvironment(),
                    Description = $"Base infrastructure for {environmentName} environment (Account: {environmentConfig.AccountType})",
                    Tags = context.GetCommonTags(),
                    StackName = baseStackName
                }, context);
                
                Console.WriteLine($"✅ Base stack '{baseStackName}' configured successfully");
                app.Synth();
                return;
            }

            // Check if we should deploy a specific stack type
            var stackType = Environment.GetEnvironmentVariable("CDK_STACK_TYPE");
            
            if (!string.IsNullOrEmpty(stackType) && (appName.ToLower() == "trialfinderv2" || appName.ToLower() == "trialmatch"))
            {
                // Deploy specific stack type for supported applications
                var (stack, stackName) = CreateSpecificStack(app, stackType, context, environmentConfig, appName, environmentName);
                Console.WriteLine($"✅ {stackType} Stack '{stackName}' configured successfully");
                app.Synth();
                return;
            }

            // Require explicit stack type for supported applications - no monolithic deployments
            if (appName.ToLower() == "trialfinderv2" || appName.ToLower() == "trialmatch")
            {
                throw new ArgumentException(
<<<<<<< HEAD
                    $"{appName} requires explicit stack type. Set CDK_STACK_TYPE environment variable to one of: ALB, ECS, DATA");
=======
                    "TrialFinderV2 requires explicit stack type. Set CDK_STACK_TYPE environment variable to one of: ALB, ECS, DATA, COGNITO");
>>>>>>> 947153b9
            }

            // Default behavior for other applications (if any)
            throw new ArgumentException(
                $"Unknown application: {appName}. Register new applications in NamingConvention.cs");
        }
        catch (Exception ex)
        {
            Console.Error.WriteLine($"❌ Deployment failed: {ex.Message}");
            if (ex.InnerException != null)
                Console.Error.WriteLine($"   Inner exception: {ex.InnerException.Message}");

            if (ex.Message.Contains("Unknown environment") ||
                ex.Message.Contains("Unknown application") ||
                ex.Message.Contains("Unknown region")) ShowNamingHelp();

            Environment.Exit(1);
        }
    }

    private static (Stack stack, string stackName) CreateSpecificStack(
        App app, 
        string stackType, 
        DeploymentContext context, 
        EnvironmentConfig environmentConfig, 
        string appName, 
        string environmentName)
    {
        var envPrefix = NamingConvention.GetEnvironmentPrefix(environmentName);
        var appCode = NamingConvention.GetApplicationCode(appName);
        var regionCode = NamingConvention.GetRegionCode(environmentConfig.Region);
        
        switch (appName.ToLower())
        {
            case "trialfinderv2":
                return CreateTrialFinderV2Stack(app, stackType, context, environmentConfig, appName, environmentName, envPrefix, appCode, regionCode);
            case "trialmatch":
                return CreateTrialMatchStack(app, stackType, context, environmentConfig, appName, environmentName, envPrefix, appCode, regionCode);
            default:
                throw new ArgumentException($"Unknown application: {appName}. Supported applications: TrialFinderV2, TrialMatch");
        }
    }

    private static (Stack stack, string stackName) CreateTrialFinderV2Stack(
        App app, 
        string stackType, 
        DeploymentContext context, 
        EnvironmentConfig environmentConfig, 
        string appName, 
        string environmentName,
        string envPrefix,
        string appCode,
        string regionCode)
    {
        switch (stackType.ToUpper())
        {
            case "ALB":
                {
                    var stackName = $"{envPrefix}-{appCode}-alb-{regionCode}";
                    var stack = new TrialFinderV2AlbStack(app, stackName, new StackProps
                    {
                        Env = environmentConfig.ToAwsEnvironment(),
                        Description = $"TrialFinderV2 ALB infrastructure for {environmentName} environment (Account: {environmentConfig.AccountType})",
                        Tags = context.GetCommonTags(),
                        StackName = stackName
                    }, context);
                    return (stack, stackName);
                }
            case "ECS":
                {
                    var stackName = $"{envPrefix}-{appCode}-ecs-{regionCode}";
                    var stack = new TrialFinderV2EcsStack(app, stackName, new StackProps
                    {
                        Env = environmentConfig.ToAwsEnvironment(),
                        Description = $"TrialFinderV2 ECS infrastructure for {environmentName} environment (Account: {environmentConfig.AccountType})",
                        Tags = context.GetCommonTags(),
                        StackName = stackName
                    }, context);
                    return (stack, stackName);
                }
            case "DATA":
                {
                    var stackName = $"{envPrefix}-{appCode}-data-{regionCode}";
                    var stack = new TrialFinderV2DataStack(app, stackName, new StackProps
                    {
                        Env = environmentConfig.ToAwsEnvironment(),
                        Description = $"TrialFinderV2 Data infrastructure for {environmentName} environment (Account: {environmentConfig.AccountType})",
                        Tags = context.GetCommonTags(),
                        StackName = stackName
                    }, context);
                    return (stack, stackName);
                }
            case "COGNITO":
                {
                    var stackName = $"{envPrefix}-{appCode}-cognito-{regionCode}";
                    var stack = new TrialFinderV2CognitoStack(app, stackName, new StackProps
                    {
                        Env = environmentConfig.ToAwsEnvironment(),
                        Description = $"TrialFinderV2 Cognito infrastructure for {environmentName} environment (Account: {environmentConfig.AccountType})",
                        Tags = context.GetCommonTags(),
                        StackName = stackName
                    }, context);
                    return (stack, stackName);
                }
            default:
                throw new ArgumentException($"Unknown TrialFinderV2 stack type: {stackType}. Supported types: ALB, ECS, DATA, COGNITO");
        }
    }

    private static (Stack stack, string stackName) CreateTrialMatchStack(
        App app, 
        string stackType, 
        DeploymentContext context, 
        EnvironmentConfig environmentConfig, 
        string appName, 
        string environmentName,
        string envPrefix,
        string appCode,
        string regionCode)
    {
        switch (stackType.ToUpper())
        {
            case "ALB":
                {
                    var stackName = $"{envPrefix}-{appCode}-alb-{regionCode}";
                    var stack = new TrialMatchAlbStack(app, stackName, new StackProps
                    {
                        Env = environmentConfig.ToAwsEnvironment(),
                        Description = $"TrialMatch ALB infrastructure for {environmentName} environment (Account: {environmentConfig.AccountType})",
                        Tags = context.GetCommonTags(),
                        StackName = stackName
                    }, context);
                    return (stack, stackName);
                }
            case "ECS":
                {
                    var stackName = $"{envPrefix}-{appCode}-ecs-{regionCode}";
                    var stack = new TrialMatchEcsStack(app, stackName, new StackProps
                    {
                        Env = environmentConfig.ToAwsEnvironment(),
                        Description = $"TrialMatch ECS infrastructure for {environmentName} environment (Account: {environmentConfig.AccountType})",
                        Tags = context.GetCommonTags(),
                        StackName = stackName
                    }, context);
                    return (stack, stackName);
                }
            case "DATA":
                {
                    var stackName = $"{envPrefix}-{appCode}-data-{regionCode}";
                    var stack = new TrialMatchDataStack(app, stackName, new StackProps
                    {
                        Env = environmentConfig.ToAwsEnvironment(),
                        Description = $"TrialMatch Data infrastructure for {environmentName} environment (Account: {environmentConfig.AccountType})",
                        Tags = context.GetCommonTags(),
                        StackName = stackName
                    }, context);
                    return (stack, stackName);
                }
            default:
                throw new ArgumentException($"Unknown TrialMatch stack type: {stackType}. Supported types: ALB, ECS, DATA");
        }
    }

    private static void ValidateNamingConventions(DeploymentContext context)
    {
        try
        {
            Console.WriteLine("🔍 Validating naming conventions...");
            context.ValidateNamingContext();
            Console.WriteLine("✅ Naming conventions validated successfully");

            // Additional validation for resource name lengths and AWS limits
            ValidateAwsLimits(context);

            // Validate account-level uniqueness for multi-environment scenarios
            ValidateAccountLevelUniqueness(context);
        }
        catch (Exception ex)
        {
            Console.Error.WriteLine($"❌ Naming convention validation failed: {ex.Message}");
            ShowNamingHelp();
            throw;
        }
    }

    private static void ValidateMultiEnvironmentSetup(DeploymentContext context)
    {
        ValidateMultiEnvironmentSetupWithConfig(context, null);
    }

    private static void ValidateMultiEnvironmentSetupWithConfig(DeploymentContext context, IConfiguration? configuration)
    {
        try
        {
            Console.WriteLine("🏢 Validating multi-environment setup...");

            List<string> siblingEnvironments;
            
            if (configuration != null)
            {
                // Get actual sibling environments from configuration based on account ID
                siblingEnvironments = GetSiblingEnvironmentsFromConfig(configuration, context.Environment.AccountId);
            }
            else
            {
                // Fallback to naming convention (uses account type)
                siblingEnvironments = context.Environment.GetAccountSiblingEnvironments();
            }
            
            if (siblingEnvironments.Count > 1)
            {
                Console.WriteLine("📋 Detected multi-environment account setup:");
                Console.WriteLine($"   Account ID: {context.Environment.AccountId}");
                Console.WriteLine($"   Account Type: {context.Environment.AccountType}");
                Console.WriteLine(
                    $"   Environments in this account: {string.Join(", ", siblingEnvironments)}");
                Console.WriteLine($"   Current environment: {context.Environment.Name}");

                // Validate isolation strategy
                Console.WriteLine("   🔒 Isolation: VPC per environment");
            }
            else
            {
                Console.WriteLine("📋 Single environment account setup");
            }

            Console.WriteLine("✅ Multi-environment setup validated successfully");
        }
        catch (Exception ex)
        {
            Console.Error.WriteLine($"❌ Multi-environment validation failed: {ex.Message}");
            throw;
        }
    }

    private static void ValidateCidrRanges(DeploymentContext context)
    {
        // CIDR validation removed - no longer using IsolationStrategy
        Console.WriteLine("   🌐 VPC CIDR validation skipped - using default VPC configuration");
    }

    private static void ValidateAccountLevelUniqueness(DeploymentContext context)
    {
        Console.WriteLine("🔍 Validating account-level resource uniqueness...");

        // Test a few key resource types for uniqueness
        var testResources = new[]
        {
            ("ecs", "main"),
            ("rds", "main"),
            ("vpc", "main")
        };

        foreach ((string resourceType, string purpose) in testResources)
            try
            {
                NamingConvention.ValidateAccountLevelUniqueness(context, resourceType, purpose);
            }
            catch (InvalidOperationException ex)
            {
                Console.Error.WriteLine($"❌ {ex.Message}");
                throw;
            }

        Console.WriteLine("✅ Account-level uniqueness validated");
    }

    private static void ValidateAwsLimits(DeploymentContext context)
    {
        var violations = new List<string>();

        // Check S3 bucket name length (3-63 characters)
        var s3Name = context.Namer.S3Bucket(StoragePurpose.App);
        if (s3Name.Length > 63)
            violations.Add($"S3 bucket name too long: {s3Name} ({s3Name.Length} chars, max 63)");

        // Check RDS identifier length (max 63 characters)
        var rdsName = context.Namer.RdsInstance(ResourcePurpose.Main);
        if (rdsName.Length > 63)
            violations.Add($"RDS identifier too long: {rdsName} ({rdsName.Length} chars, max 63)");

        // Check ECS cluster name length (max 255 characters)
        var ecsName = context.Namer.EcsCluster();
        if (ecsName.Length > 255)
            violations.Add(
                $"ECS cluster name too long: {ecsName} ({ecsName.Length} chars, max 255)");

        if (violations.Any())
        {
            Console.Error.WriteLine("❌ AWS resource name limit violations:");
            foreach (string violation in violations) Console.Error.WriteLine($"   {violation}");
            throw new InvalidOperationException("Resource names exceed AWS limits");
        }

        Console.WriteLine("✅ All resource names within AWS limits");
    }

    private static void DisplayResourceNames(DeploymentContext context)
    {
        Console.WriteLine("\n📝 Resource names that will be created:");
        Console.WriteLine($"   Stack: {GenerateStackName(context)}");
        Console.WriteLine($"   VPC: {context.Namer.Vpc()}");
        Console.WriteLine($"   ECS Cluster: {context.Namer.EcsCluster()}");
        Console.WriteLine($"   Web Service: {context.Namer.EcsService(ResourcePurpose.Web)}");
        Console.WriteLine($"   Web Task: {context.Namer.EcsTaskDefinition(ResourcePurpose.Web)}");
        Console.WriteLine($"   Web ALB: {context.Namer.ApplicationLoadBalancer(ResourcePurpose.Web)}");
        Console.WriteLine($"   Database: {context.Namer.RdsInstance(ResourcePurpose.Main)}");
        Console.WriteLine($"   App Bucket: {context.Namer.S3Bucket(StoragePurpose.App)}");
        Console.WriteLine($"   Uploads Bucket: {context.Namer.S3Bucket(StoragePurpose.Uploads)}");
        Console.WriteLine($"   Backups Bucket: {context.Namer.S3Bucket(StoragePurpose.Backups)}");
        Console.WriteLine("\n📋 Security Groups:");
        Console.WriteLine($"   ALB Security Group: {context.Namer.SecurityGroupForAlb(ResourcePurpose.Web)}");
        Console.WriteLine($"   ECS Security Group: {context.Namer.SecurityGroupForEcs(ResourcePurpose.Web)}");
        Console.WriteLine($"   RDS Security Group: {context.Namer.SecurityGroupForRds(ResourcePurpose.Main)}");
        Console.WriteLine("\n🔐 IAM Roles:");
        Console.WriteLine($"   ECS Task Role: {context.Namer.IamRole(IamPurpose.EcsTask)}");
        Console.WriteLine($"   ECS Execution Role: {context.Namer.IamRole(IamPurpose.EcsExecution)}");
        Console.WriteLine("\n📊 CloudWatch:");
        Console.WriteLine($"   Log Group: {context.Namer.LogGroup("ecs", ResourcePurpose.Web)}");

        // Show application-specific resources if applicable
        if (context.Application.Name == "TrialFinderV2")
        {
            Console.WriteLine("\n🔍 TrialFinderV2-Specific Resources:");
            // Console.WriteLine($"   Documents Bucket: {context.Namer.S3Bucket("documents")}");
            // Console.WriteLine($"   Archive Bucket: {context.Namer.S3Bucket("archive")}");
            // Console.WriteLine($"   Processing Queue: {context.Namer.SqsQueue("processing")}");
            // Console.WriteLine($"   Urgent Queue: {context.Namer.SqsQueue("urgent")}");
            // Console.WriteLine(
            //     $"   Trial Updates Topic: {context.Namer.SnsTopics("trial-updates")}");
            // Console.WriteLine(
            //     $"   System Alerts Topic: {context.Namer.SnsTopics("system-alerts")}");
        }
        else if (context.Application.Name == "TrialMatch")
        {
            Console.WriteLine("\n🔍 TrialMatch-Specific Resources:");
            Console.WriteLine($"   Documents Bucket: {context.Namer.S3Bucket(StoragePurpose.Documents)}");
            Console.WriteLine($"   App Bucket: {context.Namer.S3Bucket(StoragePurpose.App)}");
            Console.WriteLine($"   Uploads Bucket: {context.Namer.S3Bucket(StoragePurpose.Uploads)}");
            Console.WriteLine($"   Backups Bucket: {context.Namer.S3Bucket(StoragePurpose.Backups)}");
        }

        Console.WriteLine();
    }

    private static void DisplayAccountContext(DeploymentContext context)
    {
        Console.WriteLine("\n🏢 Account Context:");
        Console.WriteLine($"   Environment: {context.Environment.Name}");
        Console.WriteLine($"   Account ID: {context.Environment.AccountId}");
        Console.WriteLine($"   Account Type: {context.Environment.AccountType}");
        Console.WriteLine($"   Region: {context.Environment.Region}");

        var siblings = context.Environment.GetAccountSiblingEnvironments();
        if (siblings.Count > 1)
            Console.WriteLine(
                $"   Other environments in this account: {string.Join(", ", siblings.Where(e => e != context.Environment.Name))}");

        Console.WriteLine("   VPC Strategy: Dedicated VPC per environment");
        Console.WriteLine();
    }

    private static void DisplayAvailableEnvironments(IConfiguration configuration)
    {
        Console.WriteLine("🌍 Available Environments:");
        Console.WriteLine();

        var environmentsSection = configuration.GetSection("Environments");
        var accountGroups
            = new Dictionary<string,
                List<(string env, string accountId, AccountType accountType)>>();

        foreach (var env in environmentsSection.GetChildren())
        {
            string? accountId = env["AccountId"] ?? "Unknown";
            string? accountTypeStr = env["AccountType"] ?? "NonProduction";
            if (Enum.TryParse<AccountType>(accountTypeStr, out var accountType))
            {
                var accountKey = $"{accountId} ({accountType})";

                if (!accountGroups.ContainsKey(accountKey))
                    accountGroups[accountKey]
                        = new List<(string env, string accountId, AccountType accountType)>();

                accountGroups[accountKey].Add((env.Key, accountId, accountType));
            }
        }

        foreach (var (accountKey, environments) in accountGroups)
        {
            Console.WriteLine($"📋 Account: {accountKey}");
            foreach (var (env, _, accountType) in environments)
            {
                var prefix = NamingConvention.GetEnvironmentPrefix(env);
                Console.WriteLine($"   • {env} (prefix: {prefix})");
            }

            Console.WriteLine();
        }

        Console.WriteLine("Example usage:");
        Console.WriteLine("  dotnet run -- --app=TrialFinderV2 --environment=Staging");
        Console.WriteLine("  dotnet run -- --app=TrialFinderV2 --environment=Production");
        Console.WriteLine("  dotnet run -- --app=TrialMatch --environment=Staging");
        Console.WriteLine("  dotnet run -- --app=TrialMatch --environment=Production");
        Console.WriteLine("  dotnet run -- --list-environments");
    }

    private static void ShowNamingHelp()
    {
        Console.Error.WriteLine("\n📋 Naming Convention Help:");
        Console.Error.WriteLine("Available environments:");
        Console.Error.WriteLine("  Non-Production Account: Development, Integration");
        Console.Error.WriteLine("  Production Account: Staging, Production, PreProduction, UAT");
        Console.Error.WriteLine("Available applications: TrialFinderV2, TrialMatch");
        Console.Error.WriteLine(
            "Available regions: us-east-1, us-east-2, us-west-1, us-west-2");
        Console.Error.WriteLine("\nTo add new applications or regions, update NamingConvention.cs");
        Console.Error.WriteLine(
            "To add new environments, update appsettings.json and NamingConvention.cs");
        Console.Error.WriteLine("\nExample usage:");
        Console.Error.WriteLine("  dotnet run -- --app=TrialFinderV2 --environment=Development");
        Console.Error.WriteLine(
            "  dotnet run -- --app=TrialFinderV2 --environment=Staging --validate-only");
        Console.Error.WriteLine(
            "  dotnet run -- --app=TrialFinderV2 --environment=Production --show-names-only");
        Console.Error.WriteLine("  dotnet run -- --app=TrialMatch --environment=Development");
        Console.Error.WriteLine(
            "  dotnet run -- --app=TrialMatch --environment=Staging --validate-only");
        Console.Error.WriteLine(
            "  dotnet run -- --app=TrialMatch --environment=Production --show-names-only");
        Console.Error.WriteLine("  dotnet run -- --list-environments");
    }

    private static List<string> GetSiblingEnvironmentsFromConfig(IConfiguration configuration, string accountId)
    {
        var environmentsSection = configuration.GetSection("Environments");
        var siblingEnvironments = new List<string>();

        foreach (var env in environmentsSection.GetChildren())
        {
            var envAccountId = env["AccountId"];
            if (envAccountId == accountId)
            {
                siblingEnvironments.Add(env.Key);
            }
        }

        return siblingEnvironments;
    }

    private static bool HasFlag(string[] args, string flag)
    {
        return args.Any(arg => arg.Equals(flag, StringComparison.OrdinalIgnoreCase));
    }

    private static string GenerateStackName(DeploymentContext context)
    {
        // Stack names follow the same convention but without resource type
        var envPrefix = NamingConvention.GetEnvironmentPrefix(context.Environment.Name);
        var appCode = NamingConvention.GetApplicationCode(context.Application.Name);
        var regionCode = NamingConvention.GetRegionCode(context.Environment.Region);

        return $"{envPrefix}-{appCode}-stack-{regionCode}";
    }

    private static string GenerateBaseStackName(DeploymentContext context)
    {
        // Base stack names follow shared resource convention
        var envPrefix = NamingConvention.GetEnvironmentPrefix(context.Environment.Name);
        var regionCode = NamingConvention.GetRegionCode(context.Environment.Region);

        return $"{envPrefix}-shared-stack-{regionCode}";
    }

    private static IConfiguration BuildConfiguration(string[] args)
    {
        string environment = GetEnvironmentName(args);

        return new ConfigurationBuilder()
            .SetBasePath(Directory.GetCurrentDirectory())
            .AddJsonFile("appsettings.json")
            .AddJsonFile($"appsettings.{environment}.json", optional: true)
            .AddEnvironmentVariables()
            .AddCommandLine(args)
            .Build();
    }

    private static string GetEnvironmentName(string[] args)
    {
        string? envArg = args.FirstOrDefault(a => a.StartsWith("--environment="));
        if (envArg != null)
            return envArg.Split('=')[1];

        return Environment.GetEnvironmentVariable("CDK_ENVIRONMENT") ?? "Development";
    }

    private static string GetApplicationName(string[] args)
    {
        string? appArg = args.FirstOrDefault(a => a.StartsWith("--app="));
        if (appArg != null)
            return appArg.Split('=')[1];

        return Environment.GetEnvironmentVariable("CDK_APPLICATION") ?? "TrialFinderV2";
    }

    private static EnvironmentConfig GetEnvironmentConfig(IConfiguration config,
        string environmentName)
    {
        var section = config.GetSection($"Environments:{environmentName}");
        if (!section.Exists())
            throw new ArgumentException($"Environment configuration not found: {environmentName}");

        var envConfig = new EnvironmentConfig
        {
            Name = environmentName,
            AccountId
                = section["AccountId"] ?? throw new ArgumentException("AccountId is required"),
            Region = section["Region"] ?? "us-east-1",
            Tags = section.GetSection("Tags").Get<Dictionary<string, string>>() ?? new()
        };

        // Parse account type
        if (Enum.TryParse<AccountType>(section["AccountType"], out var accountType))
            envConfig.AccountType = accountType;
        else
            // Default based on environment name
            envConfig.AccountType = NamingConvention.GetAccountType(environmentName);

        // IsolationStrategy parsing removed - no longer used

        // Validate the region is supported
        try
        {
            NamingConvention.GetRegionCode(envConfig.Region);
        }
        catch (ArgumentException)
        {
            throw new ArgumentException(
                $"Unsupported region '{envConfig.Region}' in environment '{environmentName}'. " +
                "Add the region to NamingConvention.RegionCodes or use a supported region.");
        }

        return envConfig;
    }

    private static ApplicationConfig GetApplicationConfig(IConfiguration config,
        string appName,
        string environmentName)
    {
        // Validate the application is supported by naming conventions
        try
        {
            NamingConvention.GetApplicationCode(appName);
        }
        catch (ArgumentException)
        {
            throw new ArgumentException($"Unsupported application '{appName}'. " +
                                        "Add the application to NamingConvention.ApplicationCodes or use a supported application.");
        }

        return appName.ToLower() switch
        {
            "trialfinderv2" => TrialFinderV2Config.GetConfig(environmentName),
            "trialmatch" => TrialMatchConfig.GetConfig(environmentName),
            _ => throw new ArgumentException($"Unknown application configuration: {appName}")
        };
    }
}<|MERGE_RESOLUTION|>--- conflicted
+++ resolved
@@ -94,11 +94,7 @@
             if (appName.ToLower() == "trialfinderv2" || appName.ToLower() == "trialmatch")
             {
                 throw new ArgumentException(
-<<<<<<< HEAD
                     $"{appName} requires explicit stack type. Set CDK_STACK_TYPE environment variable to one of: ALB, ECS, DATA");
-=======
-                    "TrialFinderV2 requires explicit stack type. Set CDK_STACK_TYPE environment variable to one of: ALB, ECS, DATA, COGNITO");
->>>>>>> 947153b9
             }
 
             // Default behavior for other applications (if any)
